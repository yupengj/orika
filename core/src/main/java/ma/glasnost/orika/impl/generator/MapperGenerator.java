/*
 * Orika - simpler, better and faster Java bean mapping
 * 
 * Copyright (C) 2011 Orika authors
 *
 * Licensed under the Apache License, Version 2.0 (the "License");
 * you may not use this file except in compliance with the License.
 * You may obtain a copy of the License at
 *
 *      http://www.apache.org/licenses/LICENSE-2.0
 *
 * Unless required by applicable law or agreed to in writing, software
 * distributed under the License is distributed on an "AS IS" BASIS,
 * WITHOUT WARRANTIES OR CONDITIONS OF ANY KIND, either express or implied.
 * See the License for the specific language governing permissions and
 * limitations under the License.
 */

package ma.glasnost.orika.impl.generator;

import java.util.Arrays;
import java.util.LinkedList;
import java.util.Set;

import javassist.CannotCompileException;
import ma.glasnost.orika.Converter;
import ma.glasnost.orika.MapperFactory;
import ma.glasnost.orika.MappingContext;
import ma.glasnost.orika.MappingException;
import ma.glasnost.orika.impl.GeneratedMapperBase;
import ma.glasnost.orika.metadata.ClassMap;
import ma.glasnost.orika.metadata.FieldMap;
import ma.glasnost.orika.metadata.MapperKey;
import ma.glasnost.orika.metadata.Type;

import org.slf4j.Logger;
import org.slf4j.LoggerFactory;

public final class MapperGenerator {
    
    private static Logger LOGGER = LoggerFactory.getLogger(MapperGenerator.class);
    
    private final MapperFactory mapperFactory;
    private final CompilerStrategy compilerStrategy;
    
    public MapperGenerator(MapperFactory mapperFactory, CompilerStrategy compilerStrategy) {
        this.mapperFactory = mapperFactory;
        this.compilerStrategy = compilerStrategy;
    }
    
    public GeneratedMapperBase build(ClassMap<?, ?> classMap) {
        
        try {
            compilerStrategy.assureTypeIsAccessible(classMap.getAType().getRawType());
            compilerStrategy.assureTypeIsAccessible(classMap.getBType().getRawType());
            
<<<<<<< HEAD
            final UsedTypesContext usedTypes = new UsedTypesContext();
            
            final GeneratedSourceCode mapperCode = new GeneratedSourceCode(classMap.getMapperClassName(), GeneratedMapperBase.class,
                    compilerStrategy);
            
            addMapMethod(mapperCode, true, classMap, usedTypes);
            addMapMethod(mapperCode, false, classMap, usedTypes);
=======
            final GeneratedSourceCode mapperCode = new GeneratedSourceCode(
                    classMap.getMapperClassName(), GeneratedMapperBase.class,
                    compilerStrategy);
            
            UsedTypesContext usedTypes = new UsedTypesContext();
            UsedConvertersContext usedConverters = new UsedConvertersContext();
            
            StringBuilder logDetails;
            if (LOGGER.isDebugEnabled()) {
            	logDetails = new StringBuilder();
            	logDetails.append("Generating new mapper for (" + classMap.getAType()+", " + classMap.getBTypeName() +")");
            } else {
            	logDetails = null;
            }
            
            
            addMapMethod(mapperCode, true, classMap, usedTypes, usedConverters, logDetails);
            addMapMethod(mapperCode, false, classMap, usedTypes, usedConverters, logDetails);
>>>>>>> 2b51c390
            
            GeneratedMapperBase instance = mapperCode.getInstance();
            instance.setAType(classMap.getAType());
            instance.setBType(classMap.getBType());
            
            Type<Object>[] usedTypesArray = usedTypes.toArray();
            Converter<Object,Object>[] usedConvertersArray = usedConverters.toArray();
            if (logDetails != null) {
            	if (usedTypesArray.length > 0) {
            		logDetails.append("\n\tTypes used: " + Arrays.toString(usedTypesArray));
            	}
            	if (usedConvertersArray.length > 0) {
            		logDetails.append("\n\tConverters used: " + Arrays.toString(usedConvertersArray));
            	}
            	// TODO: what about doing the same thing for custom mappers?
            } 
            instance.setUsedTypes(usedTypesArray);
            instance.setUsedConverters(usedConvertersArray);
            if (logDetails != null) {
            	LOGGER.debug(logDetails.toString());
            }
            
            return instance;
            
        } catch (final Exception e) {
            throw new MappingException(e);
        }
    }
    
<<<<<<< HEAD
    private void addMapMethod(GeneratedSourceCode context, boolean aToB, ClassMap<?, ?> classMap, UsedTypesContext usedTypes) throws CannotCompileException {
=======
    private String getFieldTag(FieldMap fieldMap) {
    	return "\n\t Field(" + fieldMap.getSource() + ", " + fieldMap.getDestination() + ") : ";
    }
    
    private void addMapMethod(GeneratedSourceCode context, boolean aToB, ClassMap<?, ?> classMap, UsedTypesContext usedTypes, UsedConvertersContext usedConverters, StringBuilder logDetails) throws CannotCompileException {
>>>>>>> 2b51c390
        
    	if (logDetails != null) {
        	if (aToB) {
        		logDetails.append("\n\t" +context.getClassSimpleName() + ".mapAToB("+ classMap.getAType()+", " + classMap.getBTypeName() +") {");
        	} else {
        		logDetails.append("\n\t" +context.getClassSimpleName() + ".mapBToA("+ classMap.getBType()+", " + classMap.getATypeName() +") {");
        	}
        }
    	
        final CodeSourceBuilder out = new CodeSourceBuilder(usedTypes, usedConverters, mapperFactory);
        final String mapMethod = "map" + (aToB ? "AtoB" : "BtoA");
        out.append("\tpublic void ")
                .append(mapMethod)
                .append("(java.lang.Object a, java.lang.Object b, %s mappingContext) {\n\n", MappingContext.class.getCanonicalName());
        
        // out.assertType("a", sourceClass);
        // out.assertType("b", destinationClass);
        VariableRef source;
        VariableRef destination;
        if (aToB) {
            source = new VariableRef(classMap.getAType(), "source");
            destination = new VariableRef(classMap.getBType(), "destination"); 
        } else {
            source = new VariableRef(classMap.getBType(), "source");
            destination = new VariableRef(classMap.getAType(), "destination");
        }
         
        out.statement("super.%s(a, b, mappingContext);", mapMethod);
        out.statement(source.declare("a"));
        out.statement(destination.declare("b"));
        LinkedList<FieldMap> nestedFieldMaps = new LinkedList<FieldMap>();
        
        for (FieldMap fieldMap : classMap.getFieldsMapping()) {
            
        	
            if (fieldMap.isExcluded()) {
            	if (logDetails != null) {
            		logDetails.append(getFieldTag(fieldMap) + "excuding (explicitly)");
            	}
                continue;
            }
            
            if (isAlreadyExistsInUsedMappers(fieldMap, classMap)) {
            	if (logDetails != null) {
            		logDetails.append(getFieldTag(fieldMap) + "excluding because it is already handled by another mapper in this hierarchy");
            		
            	}
            	continue;
            }
            
            if (!aToB) {
                fieldMap = fieldMap.flip();
            }
            
            if (fieldMap.getElementMap() != null) {
            	nestedFieldMaps.add(fieldMap);
            	continue;
            }
            
            if (logDetails != null) {
        		logDetails.append(getFieldTag(fieldMap));
        	}
            
            if (!fieldMap.isIgnored()) {
                try {
                    generateFieldMapCode(out, fieldMap, destination.type(), logDetails);
                } catch (final Exception e) {
                    MappingException me = new MappingException(e);
                    me.setSourceProperty(fieldMap.getSource());
                    me.setDestinationProperty(fieldMap.getDestination());
                    me.setSourceType(source.type());
                    me.setDestinationType(destination.type());
                    throw me;
                }
            } else if (logDetails !=null) {
            	logDetails.append("ignored for this mapping direction");
            }
        }
        
        while (!nestedFieldMaps.isEmpty()) {
        	Set<FieldMap> associated = out.getAssociatedMappings(nestedFieldMaps, nestedFieldMaps.getFirst());
        	nestedFieldMaps.removeAll(associated);
        	out.fromMultiOccurrenceToMultiOccurrence(associated, logDetails);
        }
        
        out.append("\n\t\tif(customMapper != null) { \n\t\t\t customMapper.")
                .append(mapMethod)
                .append("(source, destination, mappingContext);\n\t\t}");
        
        out.append("\n\t}");
        
        if (logDetails != null) {
        	logDetails.append("\n\t}");
        }
        
        context.addMethod(out.toString());
        
    }
    
    private boolean isAlreadyExistsInUsedMappers(FieldMap fieldMap, ClassMap<?, ?> classMap) {
        
        Set<ClassMap<Object, Object>> usedClassMapSet = mapperFactory.lookupUsedClassMap(new MapperKey(classMap.getAType(),
                classMap.getBType()));
        
        boolean exists = false;
        
        for (ClassMap<Object, Object> usedClassMap : usedClassMapSet) {
            if (usedClassMap.getFieldsMapping().contains(fieldMap))
                exists = true;
            break;
        }
        
        return exists;
    }
    
    private void generateFieldMapCode(CodeSourceBuilder code, FieldMap fieldMap, Type<?> destinationType, StringBuilder logDetails) throws Exception {
        
        final VariableRef sourceProperty = new VariableRef(fieldMap.getSource(), "source");
        final VariableRef destinationProperty = new VariableRef(fieldMap.getDestination(), "destination");
        
<<<<<<< HEAD
        compilerStrategy.assureTypeIsAccessible(sp.getRawType());
        compilerStrategy.assureTypeIsAccessible(dp.getRawType());
        
        try {
            
            //
            // Ensure that there we will not cause a NPE
            //
            if (sp.hasPath()) {
                code.avoidSourceNPE(sp).then();
            }
            
            if (dp.hasPath()) {
            	if(!sp.isPrimitive()) code.ifSourceNotNull(sp).then();
                code.ifDestinationNull(dp);
                
            }
            
            
            // Generate mapping code for every case
            
            Converter<Object, Object> converter = getConverter(fieldMap);
            if (converter != null) {
                code.convert(dp, sp, fieldMap.getConverterId());
            } else if (fieldMap.is(toAnEnumeration())) {
                code.setToEnumeration(dp, sp);
            } else if (fieldMap.is(immutable())) {
                code.set(dp, sp);
            } else if (fieldMap.is(anArray())) {
                code.setArray(dp, sp);
            } else if (fieldMap.is(aCollection())) {
                code.setCollection(dp, sp, fieldMap.getInverse(), destinationType);
            } else if (fieldMap.is(aWrapperToPrimitive())) {
                code.setPrimitive(dp, sp);
            } else if (fieldMap.is(aPrimitiveToWrapper())) {
                code.setWrapper(dp, sp);
            } else if (fieldMap.is(aConversionFromString())) {
                code.setFromStringConversion(dp, sp);
            } else if (fieldMap.is(aConversionToString())) {
                code.setToStringConversion(dp, sp);
            } else {
                /**/
                
                if (sp.isPrimitive() || dp.isPrimitive())
                    code.newLine().append("/* Ignore field map : %s:%s -> %s:%s */", sp.getExpression(), sp.getType().getSimpleName(),
                            dp.getExpression(), dp.getType().getSimpleName());
                
                else {
                    code.setObject(dp, sp, fieldMap.getInverse());
                }
            }
            
            if (dp.hasPath()) {
                if(!sp.isPrimitive()) code.end();
            }
            // Close up, and set null to destination
            if (sp.hasPath()) {
                code.end();
            }
            
        } catch (final Exception e) {
            if (fieldMap.isConfigured()) {
                throw e;
                // elsewise ignore
=======
        if (!sourceProperty.isReadable() || ((!destinationProperty.isAssignable()) && !destinationProperty.isCollection())) {
            if (logDetails != null) {
            	logDetails.append("excluding because ");
    			if (!sourceProperty.isReadable()) {
    				logDetails.append(fieldMap.getSource().getType() + "." + fieldMap.getSource().getName() + " is not readable");
    			} else {
    				// TODO: this brings up an important case: sometimes the destination is not assignable, 
    				// but it's properties can still be mapped in-place. Should we handle it?
    				logDetails.append(fieldMap.getDestination().getType() + "." + fieldMap.getDestination().getName() + " is neither assignable nor a collection");
    			}		
>>>>>>> 2b51c390
            }
        	return;
        }
        
        // Make sure the source and destination types are accessible to the builder
        compilerStrategy.assureTypeIsAccessible(sourceProperty.rawType());
        compilerStrategy.assureTypeIsAccessible(destinationProperty.rawType());

        code.mapFields(fieldMap, sourceProperty, destinationProperty, destinationType, logDetails);
    }
    
}
<|MERGE_RESOLUTION|>--- conflicted
+++ resolved
@@ -1,331 +1,250 @@
-/*
- * Orika - simpler, better and faster Java bean mapping
- * 
- * Copyright (C) 2011 Orika authors
- *
- * Licensed under the Apache License, Version 2.0 (the "License");
- * you may not use this file except in compliance with the License.
- * You may obtain a copy of the License at
- *
- *      http://www.apache.org/licenses/LICENSE-2.0
- *
- * Unless required by applicable law or agreed to in writing, software
- * distributed under the License is distributed on an "AS IS" BASIS,
- * WITHOUT WARRANTIES OR CONDITIONS OF ANY KIND, either express or implied.
- * See the License for the specific language governing permissions and
- * limitations under the License.
- */
-
-package ma.glasnost.orika.impl.generator;
-
-import java.util.Arrays;
-import java.util.LinkedList;
-import java.util.Set;
-
-import javassist.CannotCompileException;
-import ma.glasnost.orika.Converter;
-import ma.glasnost.orika.MapperFactory;
-import ma.glasnost.orika.MappingContext;
-import ma.glasnost.orika.MappingException;
-import ma.glasnost.orika.impl.GeneratedMapperBase;
-import ma.glasnost.orika.metadata.ClassMap;
-import ma.glasnost.orika.metadata.FieldMap;
-import ma.glasnost.orika.metadata.MapperKey;
-import ma.glasnost.orika.metadata.Type;
-
-import org.slf4j.Logger;
-import org.slf4j.LoggerFactory;
-
-public final class MapperGenerator {
-    
-    private static Logger LOGGER = LoggerFactory.getLogger(MapperGenerator.class);
-    
-    private final MapperFactory mapperFactory;
-    private final CompilerStrategy compilerStrategy;
-    
-    public MapperGenerator(MapperFactory mapperFactory, CompilerStrategy compilerStrategy) {
-        this.mapperFactory = mapperFactory;
-        this.compilerStrategy = compilerStrategy;
-    }
-    
-    public GeneratedMapperBase build(ClassMap<?, ?> classMap) {
-        
-        try {
-            compilerStrategy.assureTypeIsAccessible(classMap.getAType().getRawType());
-            compilerStrategy.assureTypeIsAccessible(classMap.getBType().getRawType());
-            
-<<<<<<< HEAD
-            final UsedTypesContext usedTypes = new UsedTypesContext();
-            
-            final GeneratedSourceCode mapperCode = new GeneratedSourceCode(classMap.getMapperClassName(), GeneratedMapperBase.class,
-                    compilerStrategy);
-            
-            addMapMethod(mapperCode, true, classMap, usedTypes);
-            addMapMethod(mapperCode, false, classMap, usedTypes);
-=======
-            final GeneratedSourceCode mapperCode = new GeneratedSourceCode(
-                    classMap.getMapperClassName(), GeneratedMapperBase.class,
-                    compilerStrategy);
-            
-            UsedTypesContext usedTypes = new UsedTypesContext();
-            UsedConvertersContext usedConverters = new UsedConvertersContext();
-            
-            StringBuilder logDetails;
-            if (LOGGER.isDebugEnabled()) {
-            	logDetails = new StringBuilder();
-            	logDetails.append("Generating new mapper for (" + classMap.getAType()+", " + classMap.getBTypeName() +")");
-            } else {
-            	logDetails = null;
-            }
-            
-            
-            addMapMethod(mapperCode, true, classMap, usedTypes, usedConverters, logDetails);
-            addMapMethod(mapperCode, false, classMap, usedTypes, usedConverters, logDetails);
->>>>>>> 2b51c390
-            
-            GeneratedMapperBase instance = mapperCode.getInstance();
-            instance.setAType(classMap.getAType());
-            instance.setBType(classMap.getBType());
-            
-            Type<Object>[] usedTypesArray = usedTypes.toArray();
-            Converter<Object,Object>[] usedConvertersArray = usedConverters.toArray();
-            if (logDetails != null) {
-            	if (usedTypesArray.length > 0) {
-            		logDetails.append("\n\tTypes used: " + Arrays.toString(usedTypesArray));
-            	}
-            	if (usedConvertersArray.length > 0) {
-            		logDetails.append("\n\tConverters used: " + Arrays.toString(usedConvertersArray));
-            	}
-            	// TODO: what about doing the same thing for custom mappers?
-            } 
-            instance.setUsedTypes(usedTypesArray);
-            instance.setUsedConverters(usedConvertersArray);
-            if (logDetails != null) {
-            	LOGGER.debug(logDetails.toString());
-            }
-            
-            return instance;
-            
-        } catch (final Exception e) {
-            throw new MappingException(e);
-        }
-    }
-    
-<<<<<<< HEAD
-    private void addMapMethod(GeneratedSourceCode context, boolean aToB, ClassMap<?, ?> classMap, UsedTypesContext usedTypes) throws CannotCompileException {
-=======
-    private String getFieldTag(FieldMap fieldMap) {
-    	return "\n\t Field(" + fieldMap.getSource() + ", " + fieldMap.getDestination() + ") : ";
-    }
-    
-    private void addMapMethod(GeneratedSourceCode context, boolean aToB, ClassMap<?, ?> classMap, UsedTypesContext usedTypes, UsedConvertersContext usedConverters, StringBuilder logDetails) throws CannotCompileException {
->>>>>>> 2b51c390
-        
-    	if (logDetails != null) {
-        	if (aToB) {
-        		logDetails.append("\n\t" +context.getClassSimpleName() + ".mapAToB("+ classMap.getAType()+", " + classMap.getBTypeName() +") {");
-        	} else {
-        		logDetails.append("\n\t" +context.getClassSimpleName() + ".mapBToA("+ classMap.getBType()+", " + classMap.getATypeName() +") {");
-        	}
-        }
-    	
-        final CodeSourceBuilder out = new CodeSourceBuilder(usedTypes, usedConverters, mapperFactory);
-        final String mapMethod = "map" + (aToB ? "AtoB" : "BtoA");
-        out.append("\tpublic void ")
-                .append(mapMethod)
-                .append("(java.lang.Object a, java.lang.Object b, %s mappingContext) {\n\n", MappingContext.class.getCanonicalName());
-        
-        // out.assertType("a", sourceClass);
-        // out.assertType("b", destinationClass);
-        VariableRef source;
-        VariableRef destination;
-        if (aToB) {
-            source = new VariableRef(classMap.getAType(), "source");
-            destination = new VariableRef(classMap.getBType(), "destination"); 
-        } else {
-            source = new VariableRef(classMap.getBType(), "source");
-            destination = new VariableRef(classMap.getAType(), "destination");
-        }
-         
-        out.statement("super.%s(a, b, mappingContext);", mapMethod);
-        out.statement(source.declare("a"));
-        out.statement(destination.declare("b"));
-        LinkedList<FieldMap> nestedFieldMaps = new LinkedList<FieldMap>();
-        
-        for (FieldMap fieldMap : classMap.getFieldsMapping()) {
-            
-        	
-            if (fieldMap.isExcluded()) {
-            	if (logDetails != null) {
-            		logDetails.append(getFieldTag(fieldMap) + "excuding (explicitly)");
-            	}
-                continue;
-            }
-            
-            if (isAlreadyExistsInUsedMappers(fieldMap, classMap)) {
-            	if (logDetails != null) {
-            		logDetails.append(getFieldTag(fieldMap) + "excluding because it is already handled by another mapper in this hierarchy");
-            		
-            	}
-            	continue;
-            }
-            
-            if (!aToB) {
-                fieldMap = fieldMap.flip();
-            }
-            
-            if (fieldMap.getElementMap() != null) {
-            	nestedFieldMaps.add(fieldMap);
-            	continue;
-            }
-            
-            if (logDetails != null) {
-        		logDetails.append(getFieldTag(fieldMap));
-        	}
-            
-            if (!fieldMap.isIgnored()) {
-                try {
-                    generateFieldMapCode(out, fieldMap, destination.type(), logDetails);
-                } catch (final Exception e) {
-                    MappingException me = new MappingException(e);
-                    me.setSourceProperty(fieldMap.getSource());
-                    me.setDestinationProperty(fieldMap.getDestination());
-                    me.setSourceType(source.type());
-                    me.setDestinationType(destination.type());
-                    throw me;
-                }
-            } else if (logDetails !=null) {
-            	logDetails.append("ignored for this mapping direction");
-            }
-        }
-        
-        while (!nestedFieldMaps.isEmpty()) {
-        	Set<FieldMap> associated = out.getAssociatedMappings(nestedFieldMaps, nestedFieldMaps.getFirst());
-        	nestedFieldMaps.removeAll(associated);
-        	out.fromMultiOccurrenceToMultiOccurrence(associated, logDetails);
-        }
-        
-        out.append("\n\t\tif(customMapper != null) { \n\t\t\t customMapper.")
-                .append(mapMethod)
-                .append("(source, destination, mappingContext);\n\t\t}");
-        
-        out.append("\n\t}");
-        
-        if (logDetails != null) {
-        	logDetails.append("\n\t}");
-        }
-        
-        context.addMethod(out.toString());
-        
-    }
-    
-    private boolean isAlreadyExistsInUsedMappers(FieldMap fieldMap, ClassMap<?, ?> classMap) {
-        
-        Set<ClassMap<Object, Object>> usedClassMapSet = mapperFactory.lookupUsedClassMap(new MapperKey(classMap.getAType(),
-                classMap.getBType()));
-        
-        boolean exists = false;
-        
-        for (ClassMap<Object, Object> usedClassMap : usedClassMapSet) {
-            if (usedClassMap.getFieldsMapping().contains(fieldMap))
-                exists = true;
-            break;
-        }
-        
-        return exists;
-    }
-    
-    private void generateFieldMapCode(CodeSourceBuilder code, FieldMap fieldMap, Type<?> destinationType, StringBuilder logDetails) throws Exception {
-        
-        final VariableRef sourceProperty = new VariableRef(fieldMap.getSource(), "source");
-        final VariableRef destinationProperty = new VariableRef(fieldMap.getDestination(), "destination");
-        
-<<<<<<< HEAD
-        compilerStrategy.assureTypeIsAccessible(sp.getRawType());
-        compilerStrategy.assureTypeIsAccessible(dp.getRawType());
-        
-        try {
-            
-            //
-            // Ensure that there we will not cause a NPE
-            //
-            if (sp.hasPath()) {
-                code.avoidSourceNPE(sp).then();
-            }
-            
-            if (dp.hasPath()) {
-            	if(!sp.isPrimitive()) code.ifSourceNotNull(sp).then();
-                code.ifDestinationNull(dp);
-                
-            }
-            
-            
-            // Generate mapping code for every case
-            
-            Converter<Object, Object> converter = getConverter(fieldMap);
-            if (converter != null) {
-                code.convert(dp, sp, fieldMap.getConverterId());
-            } else if (fieldMap.is(toAnEnumeration())) {
-                code.setToEnumeration(dp, sp);
-            } else if (fieldMap.is(immutable())) {
-                code.set(dp, sp);
-            } else if (fieldMap.is(anArray())) {
-                code.setArray(dp, sp);
-            } else if (fieldMap.is(aCollection())) {
-                code.setCollection(dp, sp, fieldMap.getInverse(), destinationType);
-            } else if (fieldMap.is(aWrapperToPrimitive())) {
-                code.setPrimitive(dp, sp);
-            } else if (fieldMap.is(aPrimitiveToWrapper())) {
-                code.setWrapper(dp, sp);
-            } else if (fieldMap.is(aConversionFromString())) {
-                code.setFromStringConversion(dp, sp);
-            } else if (fieldMap.is(aConversionToString())) {
-                code.setToStringConversion(dp, sp);
-            } else {
-                /**/
-                
-                if (sp.isPrimitive() || dp.isPrimitive())
-                    code.newLine().append("/* Ignore field map : %s:%s -> %s:%s */", sp.getExpression(), sp.getType().getSimpleName(),
-                            dp.getExpression(), dp.getType().getSimpleName());
-                
-                else {
-                    code.setObject(dp, sp, fieldMap.getInverse());
-                }
-            }
-            
-            if (dp.hasPath()) {
-                if(!sp.isPrimitive()) code.end();
-            }
-            // Close up, and set null to destination
-            if (sp.hasPath()) {
-                code.end();
-            }
-            
-        } catch (final Exception e) {
-            if (fieldMap.isConfigured()) {
-                throw e;
-                // elsewise ignore
-=======
-        if (!sourceProperty.isReadable() || ((!destinationProperty.isAssignable()) && !destinationProperty.isCollection())) {
-            if (logDetails != null) {
-            	logDetails.append("excluding because ");
-    			if (!sourceProperty.isReadable()) {
-    				logDetails.append(fieldMap.getSource().getType() + "." + fieldMap.getSource().getName() + " is not readable");
-    			} else {
-    				// TODO: this brings up an important case: sometimes the destination is not assignable, 
-    				// but it's properties can still be mapped in-place. Should we handle it?
-    				logDetails.append(fieldMap.getDestination().getType() + "." + fieldMap.getDestination().getName() + " is neither assignable nor a collection");
-    			}		
->>>>>>> 2b51c390
-            }
-        	return;
-        }
-        
-        // Make sure the source and destination types are accessible to the builder
-        compilerStrategy.assureTypeIsAccessible(sourceProperty.rawType());
-        compilerStrategy.assureTypeIsAccessible(destinationProperty.rawType());
-
-        code.mapFields(fieldMap, sourceProperty, destinationProperty, destinationType, logDetails);
-    }
-    
-}
+/*
+ * Orika - simpler, better and faster Java bean mapping
+ * 
+ * Copyright (C) 2011 Orika authors
+ *
+ * Licensed under the Apache License, Version 2.0 (the "License");
+ * you may not use this file except in compliance with the License.
+ * You may obtain a copy of the License at
+ *
+ *      http://www.apache.org/licenses/LICENSE-2.0
+ *
+ * Unless required by applicable law or agreed to in writing, software
+ * distributed under the License is distributed on an "AS IS" BASIS,
+ * WITHOUT WARRANTIES OR CONDITIONS OF ANY KIND, either express or implied.
+ * See the License for the specific language governing permissions and
+ * limitations under the License.
+ */
+
+package ma.glasnost.orika.impl.generator;
+
+import java.util.Arrays;
+import java.util.LinkedList;
+import java.util.Set;
+
+import javassist.CannotCompileException;
+import ma.glasnost.orika.Converter;
+import ma.glasnost.orika.MapperFactory;
+import ma.glasnost.orika.MappingContext;
+import ma.glasnost.orika.MappingException;
+import ma.glasnost.orika.impl.GeneratedMapperBase;
+import ma.glasnost.orika.metadata.ClassMap;
+import ma.glasnost.orika.metadata.FieldMap;
+import ma.glasnost.orika.metadata.MapperKey;
+import ma.glasnost.orika.metadata.Type;
+
+import org.slf4j.Logger;
+import org.slf4j.LoggerFactory;
+
+public final class MapperGenerator {
+    
+    private static Logger LOGGER = LoggerFactory.getLogger(MapperGenerator.class);
+    
+    private final MapperFactory mapperFactory;
+    private final CompilerStrategy compilerStrategy;
+    
+    public MapperGenerator(MapperFactory mapperFactory, CompilerStrategy compilerStrategy) {
+        this.mapperFactory = mapperFactory;
+        this.compilerStrategy = compilerStrategy;
+    }
+    
+    public GeneratedMapperBase build(ClassMap<?, ?> classMap) {
+        
+        try {
+            compilerStrategy.assureTypeIsAccessible(classMap.getAType().getRawType());
+            compilerStrategy.assureTypeIsAccessible(classMap.getBType().getRawType());
+            
+            final GeneratedSourceCode mapperCode = new GeneratedSourceCode(
+                    classMap.getMapperClassName(), GeneratedMapperBase.class,
+                    compilerStrategy);
+            
+            UsedTypesContext usedTypes = new UsedTypesContext();
+            UsedConvertersContext usedConverters = new UsedConvertersContext();
+            
+            StringBuilder logDetails;
+            if (LOGGER.isDebugEnabled()) {
+            	logDetails = new StringBuilder();
+            	logDetails.append("Generating new mapper for (" + classMap.getAType()+", " + classMap.getBTypeName() +")");
+            } else {
+            	logDetails = null;
+            }
+            
+            
+            addMapMethod(mapperCode, true, classMap, usedTypes, usedConverters, logDetails);
+            addMapMethod(mapperCode, false, classMap, usedTypes, usedConverters, logDetails);
+            
+            GeneratedMapperBase instance = mapperCode.getInstance();
+            instance.setAType(classMap.getAType());
+            instance.setBType(classMap.getBType());
+            
+            Type<Object>[] usedTypesArray = usedTypes.toArray();
+            Converter<Object,Object>[] usedConvertersArray = usedConverters.toArray();
+            if (logDetails != null) {
+            	if (usedTypesArray.length > 0) {
+            		logDetails.append("\n\tTypes used: " + Arrays.toString(usedTypesArray));
+            	}
+            	if (usedConvertersArray.length > 0) {
+            		logDetails.append("\n\tConverters used: " + Arrays.toString(usedConvertersArray));
+            	}
+            	// TODO: what about doing the same thing for custom mappers?
+            } 
+            instance.setUsedTypes(usedTypesArray);
+            instance.setUsedConverters(usedConvertersArray);
+            if (logDetails != null) {
+            	LOGGER.debug(logDetails.toString());
+            }
+            
+            return instance;
+            
+        } catch (final Exception e) {
+            throw new MappingException(e);
+        }
+    }
+    
+    private String getFieldTag(FieldMap fieldMap) {
+    	return "\n\t Field(" + fieldMap.getSource() + ", " + fieldMap.getDestination() + ") : ";
+    }
+    
+    private void addMapMethod(GeneratedSourceCode context, boolean aToB, ClassMap<?, ?> classMap, UsedTypesContext usedTypes, UsedConvertersContext usedConverters, StringBuilder logDetails) throws CannotCompileException {
+        
+    	if (logDetails != null) {
+        	if (aToB) {
+        		logDetails.append("\n\t" +context.getClassSimpleName() + ".mapAToB("+ classMap.getAType()+", " + classMap.getBTypeName() +") {");
+        	} else {
+        		logDetails.append("\n\t" +context.getClassSimpleName() + ".mapBToA("+ classMap.getBType()+", " + classMap.getATypeName() +") {");
+        	}
+        }
+    	
+        final CodeSourceBuilder out = new CodeSourceBuilder(usedTypes, usedConverters, mapperFactory);
+        final String mapMethod = "map" + (aToB ? "AtoB" : "BtoA");
+        out.append("\tpublic void ")
+                .append(mapMethod)
+                .append("(java.lang.Object a, java.lang.Object b, %s mappingContext) {\n\n", MappingContext.class.getCanonicalName());
+        
+        // out.assertType("a", sourceClass);
+        // out.assertType("b", destinationClass);
+        VariableRef source;
+        VariableRef destination;
+        if (aToB) {
+            source = new VariableRef(classMap.getAType(), "source");
+            destination = new VariableRef(classMap.getBType(), "destination"); 
+        } else {
+            source = new VariableRef(classMap.getBType(), "source");
+            destination = new VariableRef(classMap.getAType(), "destination");
+        }
+         
+        out.statement("super.%s(a, b, mappingContext);", mapMethod);
+        out.statement(source.declare("a"));
+        out.statement(destination.declare("b"));
+        LinkedList<FieldMap> nestedFieldMaps = new LinkedList<FieldMap>();
+        
+        for (FieldMap fieldMap : classMap.getFieldsMapping()) {
+            
+        	
+            if (fieldMap.isExcluded()) {
+            	if (logDetails != null) {
+            		logDetails.append(getFieldTag(fieldMap) + "excuding (explicitly)");
+            	}
+                continue;
+            }
+            
+            if (isAlreadyExistsInUsedMappers(fieldMap, classMap)) {
+            	if (logDetails != null) {
+            		logDetails.append(getFieldTag(fieldMap) + "excluding because it is already handled by another mapper in this hierarchy");
+            		
+            	}
+            	continue;
+            }
+            
+            if (!aToB) {
+                fieldMap = fieldMap.flip();
+            }
+            
+            if (fieldMap.getElementMap() != null) {
+            	nestedFieldMaps.add(fieldMap);
+            	continue;
+            }
+            
+            if (logDetails != null) {
+        		logDetails.append(getFieldTag(fieldMap));
+        	}
+            
+            if (!fieldMap.isIgnored()) {
+                try {
+                    generateFieldMapCode(out, fieldMap, destination.type(), logDetails);
+                } catch (final Exception e) {
+                    MappingException me = new MappingException(e);
+                    me.setSourceProperty(fieldMap.getSource());
+                    me.setDestinationProperty(fieldMap.getDestination());
+                    me.setSourceType(source.type());
+                    me.setDestinationType(destination.type());
+                    throw me;
+                }
+            } else if (logDetails !=null) {
+            	logDetails.append("ignored for this mapping direction");
+            }
+        }
+        
+        while (!nestedFieldMaps.isEmpty()) {
+        	Set<FieldMap> associated = out.getAssociatedMappings(nestedFieldMaps, nestedFieldMaps.getFirst());
+        	nestedFieldMaps.removeAll(associated);
+        	out.fromMultiOccurrenceToMultiOccurrence(associated, logDetails);
+        }
+        
+        out.append("\n\t\tif(customMapper != null) { \n\t\t\t customMapper.")
+                .append(mapMethod)
+                .append("(source, destination, mappingContext);\n\t\t}");
+        
+        out.append("\n\t}");
+        
+        if (logDetails != null) {
+        	logDetails.append("\n\t}");
+        }
+        
+        context.addMethod(out.toString());
+        
+    }
+    
+    private boolean isAlreadyExistsInUsedMappers(FieldMap fieldMap, ClassMap<?, ?> classMap) {
+        
+        Set<ClassMap<Object, Object>> usedClassMapSet = mapperFactory.lookupUsedClassMap(new MapperKey(classMap.getAType(),
+                classMap.getBType()));
+        
+        boolean exists = false;
+        
+        for (ClassMap<Object, Object> usedClassMap : usedClassMapSet) {
+            if (usedClassMap.getFieldsMapping().contains(fieldMap))
+                exists = true;
+            break;
+        }
+        
+        return exists;
+    }
+    
+    private void generateFieldMapCode(CodeSourceBuilder code, FieldMap fieldMap, Type<?> destinationType, StringBuilder logDetails) throws Exception {
+        
+        final VariableRef sourceProperty = new VariableRef(fieldMap.getSource(), "source");
+        final VariableRef destinationProperty = new VariableRef(fieldMap.getDestination(), "destination");
+        
+        if (!sourceProperty.isReadable() || ((!destinationProperty.isAssignable()) && !destinationProperty.isCollection())) {
+            if (logDetails != null) {
+            	logDetails.append("excluding because ");
+    			if (!sourceProperty.isReadable()) {
+    				logDetails.append(fieldMap.getSource().getType() + "." + fieldMap.getSource().getName() + " is not readable");
+    			} else {
+    				// TODO: this brings up an important case: sometimes the destination is not assignable, 
+    				// but it's properties can still be mapped in-place. Should we handle it?
+    				logDetails.append(fieldMap.getDestination().getType() + "." + fieldMap.getDestination().getName() + " is neither assignable nor a collection");
+    			}		
+            }
+        	return;
+        }
+        
+        // Make sure the source and destination types are accessible to the builder
+        compilerStrategy.assureTypeIsAccessible(sourceProperty.rawType());
+        compilerStrategy.assureTypeIsAccessible(destinationProperty.rawType());
+
+        code.mapFields(fieldMap, sourceProperty, destinationProperty, destinationType, logDetails);
+    }
+    
+}