/*
 * Orika - simpler, better and faster Java bean mapping
 *
 * Copyright (C) 2011-2013 Orika authors
 *
 * Licensed under the Apache License, Version 2.0 (the "License");
 * you may not use this file except in compliance with the License.
 * You may obtain a copy of the License at
 *
 *      http://www.apache.org/licenses/LICENSE-2.0
 *
 * Unless required by applicable law or agreed to in writing, software
 * distributed under the License is distributed on an "AS IS" BASIS,
 * WITHOUT WARRANTIES OR CONDITIONS OF ANY KIND, either express or implied.
 * See the License for the specific language governing permissions and
 * limitations under the License.
 */

package ma.glasnost.orika.impl;

import com.googlecode.concurrentlinkedhashmap.ConcurrentLinkedHashMap;
import ma.glasnost.orika.*;
import ma.glasnost.orika.MappingStrategy.Key;
import ma.glasnost.orika.StateReporter.Reportable;
import ma.glasnost.orika.converter.ConverterFactory;
import ma.glasnost.orika.impl.mapping.strategy.MappingStrategyRecorder;
import ma.glasnost.orika.impl.util.ClassUtil;
import ma.glasnost.orika.metadata.MapperKey;
import ma.glasnost.orika.metadata.Type;
import ma.glasnost.orika.metadata.TypeFactory;
import ma.glasnost.orika.unenhance.UnenhanceStrategy;
import org.slf4j.Logger;
import org.slf4j.LoggerFactory;

import java.lang.reflect.Method;
import java.util.*;
import java.util.Map.Entry;

import static ma.glasnost.orika.StateReporter.DIVIDER;
import static ma.glasnost.orika.StateReporter.humanReadableSizeInMemory;
import static ma.glasnost.orika.util.HashMapUtility.getConcurrentLinkedHashMap;

/**
 * MapperFacadeImpl is the base implementation of MapperFacade
 */
public class MapperFacadeImpl implements MapperFacade, Reportable {
    
    protected final MapperFactory mapperFactory;
    private final MappingContextFactory contextFactory;
    protected final UnenhanceStrategy unenhanceStrategy;
    private final UnenhanceStrategy userUnenhanceStrategy;
    private final ConcurrentLinkedHashMap<Key, MappingStrategy> strategyCache = getConcurrentLinkedHashMap(500);
    private final Logger log = LoggerFactory.getLogger(getClass());
    private final ExceptionUtility exceptionUtil;
    
    /**
     * Constructs a new MapperFacadeImpl
     * 
     * @param mapperFactory
     * @param contextFactory
     * @param unenhanceStrategy
     */
    public MapperFacadeImpl(final MapperFactory mapperFactory, final MappingContextFactory contextFactory,
            final UnenhanceStrategy unenhanceStrategy, final ExceptionUtility exceptionUtil) {
        this.mapperFactory = mapperFactory;
        this.exceptionUtil = exceptionUtil;
        this.unenhanceStrategy = unenhanceStrategy;
        this.userUnenhanceStrategy = mapperFactory.getUserUnenhanceStrategy();
        this.contextFactory = contextFactory;
    }

    /**
     * Normalize the source type based on the registered converters, mappers and
     * accessible super types, as well as available unenhancers
     * 
     * @param sourceObject
     * @param sourceType
     * @param destinationType
     * @return
     */
    @SuppressWarnings("unchecked")
    private <S, D> Type<S> normalizeSourceType(final S sourceObject, Type<S> sourceType, final Type<D> destinationType) {
        
        Type<?> resolvedType;
        
        if (sourceType != null) {
            if (destinationType != null && (canCopyByReference(destinationType, sourceType) || canConvert(sourceType, destinationType))) {
                /*
                 * We shouldn't bother further resolving the source type if we
                 * already have a converter or copy-by-reference for the
                 * originally specified type -- since these operations override
                 * the use of a custom mapper which needs the resolution.
                 */
                resolvedType = sourceType;
            } else {
                
                if (sourceType.isAssignableFrom(sourceObject.getClass())) {
                    sourceType = (Type<S>) TypeFactory.valueOf(sourceObject.getClass());
                }
                if (sourceType.isConcrete()) {
                    resolvedType = unenhanceStrategy.unenhanceType(sourceObject, sourceType);
                } else {
                    resolvedType = unenhanceStrategy.unenhanceType(sourceObject, resolveTypeOf(sourceObject, sourceType));
                }
            }
        } else {
            resolvedType = unenhanceStrategy.unenhanceType(sourceObject, typeOf(sourceObject));
        }
        
        return (Type<S>) resolvedType;
    }
    
    public <S, D> D map(final S sourceObject, final Type<S> sourceType, final Type<D> destinationClass) {
        MappingContext context = contextFactory.getContext();
        try {
            return map(sourceObject, sourceType, destinationClass, context);
        } finally {
            contextFactory.release(context);
        }
    }
    
    /**
     * Get the class for the specified object, accounting for unwrapping
     * 
     * @param object
     * @return the unwrapped class for the specified target object
     */
    protected Class<?> getClass(final Object object) {
        if (this.userUnenhanceStrategy == null) {
            return object.getClass();
        } else {
            return userUnenhanceStrategy.unenhanceObject(object, TypeFactory.TYPE_OF_OBJECT).getClass();
        }
    }
    
    /**
     * Resolves a reusable MappingStrategy for the given set of inputs.
     * 
     * @param sourceObject
     * @param context
     * @return a MappingStrategy suitable to map the source and destination
     *         object
     */
    public <S, D> MappingStrategy resolveMappingStrategy(final S sourceObject, final java.lang.reflect.Type initialSourceType,
            final java.lang.reflect.Type initialDestinationType, final boolean mapInPlace, final MappingContext context) {
        
        Key key = new Key(getClass(sourceObject), initialSourceType, initialDestinationType, mapInPlace);
        MappingStrategy strategy = strategyCache.get(key);
        
        if (strategy == null) {
            
            @SuppressWarnings("unchecked")
            Type<S> sourceType = (Type<S>) (initialSourceType != null ? TypeFactory.valueOf(initialSourceType)
                    : typeOf(sourceObject));
            Type<D> destinationType = TypeFactory.valueOf(initialDestinationType);
            
            MappingStrategyRecorder strategyRecorder = new MappingStrategyRecorder(key, unenhanceStrategy);
            
            final Type<S> resolvedSourceType = normalizeSourceType(sourceObject, sourceType, destinationType);
            
            strategyRecorder.setResolvedSourceType(resolvedSourceType);
            strategyRecorder.setResolvedDestinationType(destinationType);
            
            if (!mapInPlace && canCopyByReference(destinationType, resolvedSourceType)) {
                /*
                 * We can copy by reference when destination is assignable from
                 * source and the source is immutable
                 */
                strategyRecorder.setCopyByReference(true);
            } else if (!mapInPlace && canConvert(resolvedSourceType, destinationType)) {
                strategyRecorder.setResolvedConverter(mapperFactory.getConverterFactory().getConverter(resolvedSourceType, destinationType));
                
            } else {
                strategyRecorder.setInstantiate(true);
<<<<<<< HEAD
                Type<? extends D> resolvedDestinationType = resolveDestinationType(context, sourceType, destinationType, resolvedSourceType);

=======
                Type<? extends D> resolvedDestinationType = mapperFactory.lookupConcreteDestinationType(resolvedSourceType,
                        destinationType, context);
                if (resolvedDestinationType == null) {
                    if (!ClassUtil.isConcrete(destinationType)) {
                        MappingException e = new MappingException("No concrete class mapping defined for source class "
                                + resolvedSourceType.getName());
                        e.setDestinationType(destinationType);
                        e.setSourceType(resolvedSourceType);
                        throw exceptionUtil.decorate(e);
                    } else {
                        resolvedDestinationType = destinationType;
                    }
                }
>>>>>>> 21073942
                strategyRecorder.setResolvedDestinationType(resolvedDestinationType);
                strategyRecorder.setResolvedMapper(resolveMapper(resolvedSourceType, resolvedDestinationType));
                if (!mapInPlace) {
                    strategyRecorder.setResolvedObjectFactory(mapperFactory.lookupObjectFactory(resolvedDestinationType, resolvedSourceType));
                }
            }
            strategy = strategyRecorder.playback();
            if (log.isDebugEnabled()) {
                log.debug(strategyRecorder.describeDetails());
            }
            MappingStrategy existing = strategyCache.putIfAbsent(key, strategy);
            if (existing != null) {
                strategy = existing;
            }
        }
        
        /*
         * Set the resolved types on the current mapping context; this can be
         * used by downstream Mappers to determine the originally resolved types
         */
        context.setResolvedSourceType(strategy.getAType());
        context.setResolvedDestinationType(strategy.getBType());
        context.setResolvedStrategy(strategy);
        
        return strategy;
    }

    private <S, D> Type<? extends D> resolveDestinationType(MappingContext context, Type<S> sourceType, Type<D> destinationType, Type<S> resolvedSourceType) {
        Type<? extends D> resolvedDestinationType = mapperFactory.lookupConcreteDestinationType(resolvedSourceType, destinationType, context);
        if (resolvedDestinationType == null) {
            if (destinationType.isAssignableFrom(sourceType)) {
                resolvedDestinationType = (Type<? extends D>) resolvedSourceType;
            } else {
                if (!destinationType.isConcrete()) {
                    MappingException e = new MappingException("No concrete class mapping defined for source class " + resolvedSourceType.getName());
                    e.setDestinationType(destinationType);
                    e.setSourceType(resolvedSourceType);
                    throw exceptionUtil.decorate(e);
                } else {
                    resolvedDestinationType = destinationType;
                }
            }

        }
        return resolvedDestinationType;
    }

    public <S, D> D map(final S sourceObject, final Type<S> sourceType, final Type<D> destinationType, final MappingContext context) {
        return map(sourceObject, sourceType, destinationType, context, null);
    }
    
    @SuppressWarnings("unchecked")
    public <S, D> D map(final S sourceObject, final Type<S> sourceType, final Type<D> destinationType, final MappingContext context,
            final MappingStrategy suggestedStrategy) {
        
        MappingStrategy strategy = suggestedStrategy;
        try {
            if (destinationType == null) {
                throw new MappingException("Can not map to a null class.");
            }
            if (sourceObject == null) {
                return null;
            }
            
            D existingResult = context.getMappedObject(sourceObject, destinationType);
            if (existingResult == null) {
                if (strategy == null) {
                    strategy = resolveMappingStrategy(sourceObject, sourceType, destinationType, false, context);
                }
                if (strategy.getBType() != null && !strategy.getBType().equals(destinationType)) {
                    existingResult = context.getMappedObject(sourceObject, strategy.getBType());
                    if (existingResult == null) {
                        existingResult = (D) strategy.map(sourceObject, null, context);
                    }
                } else {
                    existingResult = (D) strategy.map(sourceObject, null, context);
                }
            }
            return existingResult;
            
        } catch (MappingException e) {
            throw exceptionUtil.decorate(e);
        } catch (RuntimeException e) {
            if (!ExceptionUtility.originatedByOrika(e)) {
                throw e;
            }
            MappingException me = exceptionUtil.newMappingException(e);
            me.setSourceClass(sourceObject.getClass());
            me.setSourceType(sourceType);
            me.setDestinationType(destinationType);
            me.setMappingStrategy(strategy);
            throw me;
        }
    }
    
    /**
     * Resolves whether the given mapping operation can use copy-by-reference
     * semantics; should be true if one of the following is true:
     * <ol>
     * <li>resolvedSourceType and destinationType are the same, and one of the
     * immutable types
     * <li>resolvedSourceType is the primitive wrapper for destinationType
     * <li>resolvedSourceType is primitive and destinationType is it's primitive
     * wrapper
     * </ol>
     * 
     * @param destinationType
     * @param resolvedSourceType
     * @return
     */
    private <D, S> boolean canCopyByReference(final Type<D> destinationType, final Type<S> resolvedSourceType) {
        if (resolvedSourceType.isImmutable() && (destinationType.isAssignableFrom(resolvedSourceType))) {
            return true;
        } else if (resolvedSourceType.isPrimitiveWrapper()
                && resolvedSourceType.getRawType().equals(ClassUtil.getWrapperType(destinationType.getRawType()))) {
            return true;
        } else if (resolvedSourceType.isPrimitive()
                && destinationType.getRawType().equals(ClassUtil.getWrapperType(resolvedSourceType.getRawType()))) {
            return true;
        } else {
            return false;
        }
    }
    
    public <S, D> void map(final S sourceObject, final D destinationObject, final Type<S> sourceType, final Type<D> destinationType,
            final MappingContext context) {
        map(sourceObject, destinationObject, sourceType, destinationType, context, null);
    }
    
    private <S, D> void map(final S sourceObject, final D destinationObject, final Type<S> sourceType, final Type<D> destinationType,
            final MappingContext context, final MappingStrategy suggestedStrategy) {
        MappingStrategy strategy = suggestedStrategy;
        try {
            
            if (context.getMappedObject(sourceObject, destinationType) == null) {
                if (strategy == null) {
                    strategy = resolveMappingStrategy(sourceObject, sourceType, destinationType, true, context);
                }
                strategy.map(sourceObject, destinationObject, context);
            }
            
        } catch (MappingException e) {
            throw exceptionUtil.decorate(e);
        } catch (RuntimeException e) {
            
            if (destinationObject == null) {
                throw new MappingException("[destinationObject] can not be null.");
            }
            
            if (destinationType == null) {
                throw new MappingException("[destinationType] can not be null.");
            }
            
            if (sourceObject == null) {
                throw new MappingException("[sourceObject] can not be null.");
            }
            
            if (!ExceptionUtility.originatedByOrika(e)) {
                throw e;
            }
            MappingException me = exceptionUtil.newMappingException(e);
            me.setSourceClass(sourceObject.getClass());
            me.setSourceType(sourceType);
            me.setDestinationType(destinationType);
            me.setMappingStrategy(strategy);
            throw me;
        }
        
    }
    
    public <S, D> void map(final S sourceObject, final D destinationObject, final Type<S> sourceType, final Type<D> destinationType) {
        MappingContext context = contextFactory.getContext();
        try {
            map(sourceObject, destinationObject, sourceType, destinationType, context);
        } finally {
            contextFactory.release(context);
        }
    }
    
    public <S, D> void map(final S sourceObject, final D destinationObject, final MappingContext context) {
        map(sourceObject, destinationObject, context, null);
    }
    
    private <S, D> void map(final S sourceObject, final D destinationObject, final MappingContext context,
            final MappingStrategy suggestedStrategy) {
        
        MappingStrategy strategy = suggestedStrategy;
        try {
            if (strategy == null) {
                strategy = resolveMappingStrategy(sourceObject, null, destinationObject.getClass(), true, context);
            }
            if (null == context.getMappedObject(sourceObject, strategy.getBType())) {
                strategy.map(sourceObject, destinationObject, context);
            }
            
        } catch (MappingException e) {
            /* don't wrap our own exceptions */
            throw e;
        } catch (RuntimeException e) {
            
            if (destinationObject == null) {
                throw new MappingException("[destinationObject] can not be null.");
            }
            
            if (sourceObject == null) {
                throw new MappingException("[sourceObject] can not be null.");
            }
            
            if (!ExceptionUtility.originatedByOrika(e)) {
                throw e;
            }
            MappingException me = exceptionUtil.newMappingException(e);
            me.setSourceClass(sourceObject.getClass());
            me.setDestinationType(TypeFactory.valueOf(destinationObject.getClass()));
            me.setMappingStrategy(strategy);
            throw me;
        }
    }
    
    public <S, D> void map(final S sourceObject, final D destinationObject) {
        MappingContext context = contextFactory.getContext();
        try {
            map(sourceObject, destinationObject, context);
        } finally {
            contextFactory.release(context);
        }
    }
    
    public final <S, D> Set<D> mapAsSet(final Iterable<S> source, final Type<S> sourceType, final Type<D> destinationType) {
        MappingContext context = contextFactory.getContext();
        try {
            return mapAsSet(source, sourceType, destinationType, context);
        } finally {
            contextFactory.release(context);
        }
    }
    
    public final <S, D> Set<D> mapAsSet(final Iterable<S> source, final Type<S> sourceType, final Type<D> destinationType,
            final MappingContext context) {
        return (Set<D>) mapAsCollection(source, sourceType, destinationType, new HashSet<D>(), context);
    }
    
    public final <S, D> List<D> mapAsList(final Iterable<S> source, final Type<S> sourceType, final Type<D> destinationType) {
        MappingContext context = contextFactory.getContext();
        try {
            return (List<D>) mapAsCollection(source, sourceType, destinationType, new ArrayList<D>(), context);
        } finally {
            contextFactory.release(context);
        }
    }
    
    public final <S, D> List<D> mapAsList(final Iterable<S> source, final Type<S> sourceType, final Type<D> destinationType,
            final MappingContext context) {
        return (List<D>) mapAsCollection(source, sourceType, destinationType, new ArrayList<D>(), context);
    }
    
    public <S, D> D[] mapAsArray(final D[] destination, final Iterable<S> source, final Type<S> sourceType, final Type<D> destinationType) {
        MappingContext context = contextFactory.getContext();
        try {
            return mapAsArray(destination, source, sourceType, destinationType, context);
        } finally {
            contextFactory.release(context);
        }
    }
    
    public <S, D> D[] mapAsArray(final D[] destination, final S[] source, final Type<S> sourceType, final Type<D> destinationType) {
        MappingContext context = contextFactory.getContext();
        try {
            return mapAsArray(destination, source, sourceType, destinationType, context);
        } finally {
            contextFactory.release(context);
        }
    }
    
    public <S, D> D[] mapAsArray(final D[] destination, final Iterable<S> source, final Type<S> sourceType, final Type<D> destinationType,
            final MappingContext context) {
        
        if (source == null) {
            return null;
        }
        
        int i = 0;
        ElementStrategyContext<S, D> elementContext = new ElementStrategyContext<S, D>(context, sourceType, destinationType);
        for (final S item : source) {
            if (item != null) {
                destination[i++] = mapElement(item, elementContext);
            }
        }
        
        return destination;
    }
    
    public <S, D> D[] mapAsArray(final D[] destination, final S[] source, final Type<S> sourceType, final Type<D> destinationType,
            final MappingContext context) {
        
        if (source == null) {
            return null;
        }
        
        int i = 0;
        ElementStrategyContext<S, D> elementContext = new ElementStrategyContext<S, D>(context, sourceType, destinationType);
        for (final S item : source) {
            if (item != null) {
                destination[i++] = mapElement(item, elementContext);
            }
        }
        
        return destination;
    }
    
    public <S, D> List<D> mapAsList(final S[] source, final Type<S> sourceType, final Type<D> destinationType) {
        MappingContext context = contextFactory.getContext();
        try {
            return mapAsList(source, sourceType, destinationType, context);
        } finally {
            contextFactory.release(context);
        }
    }
    
    public <S, D> List<D> mapAsList(final S[] source, final Type<S> sourceType, final Type<D> destinationType, final MappingContext context) {
        final List<D> destination = new ArrayList<D>(source.length);
        for (final S s : source) {
            destination.add(map(s, sourceType, destinationType, context));
        }
        return destination;
    }
    
    public <S, D> Set<D> mapAsSet(final S[] source, final Type<S> sourceType, final Type<D> destinationType) {
        MappingContext context = contextFactory.getContext();
        try {
            return mapAsSet(source, sourceType, destinationType, context);
        } finally {
            contextFactory.release(context);
        }
    }
    
    public <S, D> Set<D> mapAsSet(final S[] source, final Type<S> sourceType, final Type<D> destinationType, final MappingContext context) {
        final Set<D> destination = new HashSet<D>(source.length);
        for (final S s : source) {
            destination.add(map(s, sourceType, destinationType, context));
        }
        return destination;
    }
    
    /**
     * Map an iterable onto an existing collection
     * 
     * @param source
     *            the source iterable
     * @param destination
     *            the destination into which the results will be mapped
     * @param sourceType
     *            the type of
     * @param destinationType
     * @param context
     */
    public <S, D> void mapAsCollection(final Iterable<S> source, final Collection<D> destination, final Type<S> sourceType,
            final Type<D> destinationType, final MappingContext context) {
        if (source == null) {
            return;
        }
        if (destination != null) {
            destination.clear();
            for (S item : source) {
                destination.add(map(item, sourceType, destinationType, context));
            }
        }
    }
    
    /**
     * Map an array onto an existing collection
     * 
     * @param source
     * @param destination
     * @param sourceType
     * @param destinationType
     * @param context
     */
    public <S, D> void mapAsCollection(final S[] source, final Collection<D> destination, final Type<S> sourceType,
            final Type<D> destinationType, final MappingContext context) {
        if (source == null) {
            return;
        }
        if (destination != null) {
            destination.clear();
            for (S item : source) {
                destination.add(map(item, sourceType, destinationType, context));
            }
        }
    }
    
    private Mapper<Object, Object> resolveMapper(final Type<?> sourceType, final Type<?> destinationType) {
        final MapperKey mapperKey = new MapperKey(sourceType, destinationType);
        Mapper<Object, Object> mapper = mapperFactory.lookupMapper(mapperKey);
        
        if (mapper == null) {
            throw new IllegalStateException(String.format("Cannot create a mapper for classes : %s, %s", destinationType, sourceType));
        }
        
        if ((!mapper.getAType().equals(sourceType) && mapper.getAType().equals(destinationType))
                || (!mapper.getAType().isAssignableFrom(sourceType) && mapper.getAType().isAssignableFrom(destinationType))) {
            mapper = ReversedMapper.reverse(mapper);
        }
        return mapper;
    }

    private <S, D> D newObject(final S sourceObject, final Type<? extends D> destinationType, final MappingContext context,
            final MappingStrategyRecorder strategyBuilder) {
        
        final ObjectFactory<? extends D> objectFactory = mapperFactory.lookupObjectFactory(destinationType,
                TypeFactory.valueOf(sourceObject.getClass()));
        
        if (strategyBuilder != null) {
            strategyBuilder.setResolvedObjectFactory(objectFactory);
        }
        return objectFactory.create(sourceObject, context);
    }
    
    /*
     * (non-Javadoc)
     * 
     * @see ma.glasnost.orika.MapperFacade#newObject(java.lang.Object,
     * ma.glasnost.orika.metadata.Type, ma.glasnost.orika.MappingContext)
     */
    public <S, D> D newObject(final S sourceObject, final Type<? extends D> destinationType, final MappingContext context) {
        return newObject(sourceObject, destinationType, context, null);
    }
    
    /**
     * Map the iterable into the provided destination collection and return it
     * 
     * @param source
     * @param sourceType
     * @param destinationType
     * @param destination
     * @param context
     * @return
     */
    private <S, D> Collection<D> mapAsCollection(final Iterable<S> source, final Type<S> sourceType, final Type<D> destinationType,
                                                 final Collection<D> destination, final MappingContext context) {
        
        if (source == null) {
            return null;
        }
        ElementStrategyContext<S, D> elementContext = new ElementStrategyContext<S, D>(context, sourceType, destinationType);
        for (final S item : source) {
            if (item != null) {
                destination.add(mapElement(item, elementContext));
            }
        }
        return destination;
    }
    
    @SuppressWarnings("unchecked")
    public <S, D> D convert(final S source, final Type<S> sourceType, final Type<D> destinationType, final String converterId,
            MappingContext context) {
        
        Converter<S, D> converter;
        ConverterFactory converterFactory = mapperFactory.getConverterFactory();
        if (converterId == null) {
            final Type<?> sourceClass = normalizeSourceType(source, sourceType, destinationType);
            converter = (Converter<S, D>) converterFactory.getConverter(sourceClass, destinationType);
        } else {
            converter = (Converter<S, D>) converterFactory.getConverter(converterId);
        }
        
        return converter.convert(source, destinationType, context);
    }
    
    private <S, D> boolean canConvert(final Type<S> sourceType, final Type<D> destinationType) {
        return mapperFactory.getConverterFactory().canConvert(sourceType, destinationType);
    }
    
    public <S, D> D map(final S sourceObject, final Class<D> destinationClass) {
        MappingContext context = contextFactory.getContext();
        try {
            return map(sourceObject, destinationClass, context);
        } finally {
            contextFactory.release(context);
        }
    }
    
    @SuppressWarnings("unchecked")
    public <S, D> D map(final S sourceObject, final Class<D> destinationClass, final MappingContext context) {
        
        MappingStrategy strategy = null;
        try {
            if (destinationClass == null) {
                throw new MappingException("'destinationClass' is required");
            }
            if (sourceObject == null) {
                return null;
            }
            
            D result = context.getMappedObject(sourceObject, TypeFactory.valueOf(destinationClass));
            if (result == null) {
                strategy = resolveMappingStrategy(sourceObject, null, destinationClass, false, context);
                result = (D) strategy.map(sourceObject, null, context);
            }
            return result;
            
        } catch (MappingException e) {
            throw exceptionUtil.decorate(e);
        } catch (RuntimeException e) {
            if (!ExceptionUtility.originatedByOrika(e)) {
                throw e;
            }
            MappingException me = exceptionUtil.newMappingException(e);
            me.setSourceClass(sourceObject.getClass());
            me.setDestinationType(TypeFactory.valueOf(destinationClass));
            me.setMappingStrategy(strategy);
            throw me;
        }
    }
    
    public <S, D> Set<D> mapAsSet(final Iterable<S> source, final Class<D> destinationClass) {
        return mapAsSet(source, elementTypeOf(source), TypeFactory.valueOf(destinationClass));
    }
    
    public <S, D> Set<D> mapAsSet(final Iterable<S> source, final Class<D> destinationClass, final MappingContext context) {
        return mapAsSet(source, elementTypeOf(source), TypeFactory.valueOf(destinationClass), context);
    }
    
    public <S, D> Set<D> mapAsSet(final S[] source, final Class<D> destinationClass) {
        return mapAsSet(source, componentTypeOf(source), TypeFactory.valueOf(destinationClass));
    }
    
    public <S, D> Set<D> mapAsSet(final S[] source, final Class<D> destinationClass, final MappingContext context) {
        return mapAsSet(source, componentTypeOf(source), TypeFactory.valueOf(destinationClass), context);
    }
    
    public <S, D> List<D> mapAsList(final Iterable<S> source, final Class<D> destinationClass) {
        return mapAsList(source, elementTypeOf(source), TypeFactory.valueOf(destinationClass));
    }
    
    public <S, D> List<D> mapAsList(final Iterable<S> source, final Class<D> destinationClass, final MappingContext context) {
        return mapAsList(source, elementTypeOf(source), TypeFactory.valueOf(destinationClass), context);
    }
    
    public <S, D> List<D> mapAsList(final S[] source, final Class<D> destinationClass) {
        return mapAsList(source, componentTypeOf(source), TypeFactory.valueOf(destinationClass));
    }
    
    public <S, D> List<D> mapAsList(final S[] source, final Class<D> destinationClass, final MappingContext context) {
        return mapAsList(source, componentTypeOf(source), TypeFactory.valueOf(destinationClass), context);
    }
    
    public <S, D> D[] mapAsArray(final D[] destination, final Iterable<S> source, final Class<D> destinationClass) {
        return mapAsArray(destination, source, elementTypeOf(source), TypeFactory.valueOf(destinationClass));
    }
    
    public <S, D> D[] mapAsArray(final D[] destination, final S[] source, final Class<D> destinationClass) {
        return mapAsArray(destination, source, componentTypeOf(source), TypeFactory.valueOf(destinationClass));
    }
    
    public <S, D> D[] mapAsArray(final D[] destination, final Iterable<S> source, final Class<D> destinationClass,
            final MappingContext context) {
        return mapAsArray(destination, source, elementTypeOf(source), TypeFactory.valueOf(destinationClass), context);
    }
    
    public <S, D> D[] mapAsArray(final D[] destination, final S[] source, final Class<D> destinationClass, final MappingContext context) {
        return mapAsArray(destination, source, componentTypeOf(source), TypeFactory.valueOf(destinationClass), context);
    }
    
    public <S, D> D convert(final S source, final Class<D> destinationClass, final String converterId, MappingContext context) {
        return convert(source, typeOf(source), TypeFactory.valueOf(destinationClass), converterId, context);
    }
    
    public <Sk, Sv, Dk, Dv> Map<Dk, Dv> mapAsMap(final Map<Sk, Sv> source, final Type<? extends Map<Sk, Sv>> sourceType,
            final Type<? extends Map<Dk, Dv>> destinationType) {
        MappingContext context = contextFactory.getContext();
        try {
            return mapAsMap(source, sourceType, destinationType, context);
        } finally {
            contextFactory.release(context);
        }
    }
    
    /**
     * A context object used to track the strategy specific to mapping the
     * elements of a multi-occurrence object.
     * 
     * @param <S>
     * @param <D>
     */
    private static class ElementStrategyContext<S, D> {
        
        public ElementStrategyContext(MappingContext mappingContext, Type<S> sourceType, Type<D> destinationType) {
            super();
            this.mappingContext = mappingContext;
            this.sourceType = sourceType;
            this.destinationType = destinationType;
        }
        
        private MappingContext mappingContext;
        private MappingStrategy strategy;
        private Type<S> sourceType;
        private Type<D> destinationType;
        private Class<?> sourceClass;
    }
    
    /**
     * Provides mapping specific to elements of a multi-occurrence object, such
     * as an array, collection, or map. Hadles caching of the resolved strategy
     * based on the class type of the source object using the
     * ElementStrategyContext.
     * <p>
     * Additionally, ensures that the MappingContext instance associated has
     * source, destination, and strategy consistently set.
     * 
     * @param source
     * @param context
     * @return
     */
    private <S, D> D mapElement(S source, ElementStrategyContext<S, D> context) {
        if (context.strategy == null || !source.getClass().equals(context.sourceClass)) {
            context.strategy = resolveMappingStrategy(source, context.sourceType, context.destinationType, false, context.mappingContext);
            context.sourceClass = source.getClass();
        } else {
            context.mappingContext.setResolvedSourceType(context.sourceType);
            context.mappingContext.setResolvedDestinationType(context.destinationType);
            context.mappingContext.setResolvedStrategy(context.strategy);
        }
        return map(source, context.sourceType, context.destinationType, context.mappingContext, context.strategy);
    }
    
    public <Sk, Sv, Dk, Dv> Map<Dk, Dv> mapAsMap(final Map<Sk, Sv> source, final Type<? extends Map<Sk, Sv>> sourceType,
            final Type<? extends Map<Dk, Dv>> destinationType, final MappingContext context) {
        
        // TODO: should use the registered concrete type for Map here...
        // Type<? extends Map<Dk, Dv>> destType =
        // mapperFactory.lookupConcreteDestinationType(sourceType,
        // destinationType, context);
        
        Map<Dk, Dv> destination = new LinkedHashMap<Dk, Dv>(source.size());
        
        /*
         * Resolve the strategy used for the key and value; only re-resolve a
         * strategy if we encounter a different source class. This should allow
         * us to process a homogeneous key/value typed map as quickly as
         * possible
         */
        ElementStrategyContext<Sk, Dk> keyContext = new ElementStrategyContext<Sk, Dk>(context, sourceType.<Sk> getNestedType(0),
                destinationType.<Dk> getNestedType(0));
        ElementStrategyContext<Sv, Dv> valContext = new ElementStrategyContext<Sv, Dv>(context, sourceType.<Sv> getNestedType(1),
                destinationType.<Dv> getNestedType(1));
        
        for (Entry<Sk, Sv> entry : source.entrySet()) {
            Dk key;
            if (entry.getKey() == null) {
                key = null;
            } else {
                key = mapElement(entry.getKey(), keyContext);
            }
            
            Dv value;
            if (entry.getValue() == null) {
                value = null;
            } else {
                value = mapElement(entry.getValue(), valContext);
            }
            
            destination.put(key, value);
        }
        return destination;
    }
    
    public <S, Dk, Dv> Map<Dk, Dv> mapAsMap(final Iterable<S> source, final Type<S> sourceType,
            final Type<? extends Map<Dk, Dv>> destinationType) {
        MappingContext context = contextFactory.getContext();
        try {
            return mapAsMap(source, sourceType, destinationType, context);
        } finally {
            contextFactory.release(context);
        }
    }
    
    @SuppressWarnings("unchecked")
    public <S, Dk, Dv> Map<Dk, Dv> mapAsMap(final Iterable<S> source, final Type<S> sourceType,
            final Type<? extends Map<Dk, Dv>> destinationType, final MappingContext context) {
        
        Map<Dk, Dv> destination = new HashMap<Dk, Dv>();
        
        Type<?> entryType = TypeFactory.valueOf(Entry.class, destinationType.getNestedType(0), destinationType.getNestedType(1));
        ElementStrategyContext<S, Entry<Dk, Dv>> elementContext = new ElementStrategyContext<S, Entry<Dk, Dv>>(context, sourceType,
                (Type<Entry<Dk, Dv>>) entryType);
        
        for (S element : source)
            if (element != null) {
                Entry<Dk, Dv> entry = mapElement(element, elementContext);
                destination.put(entry.getKey(), entry.getValue());
            }

        return destination;
    }
    
    public <S, Dk, Dv> Map<Dk, Dv> mapAsMap(final S[] source, final Type<S> sourceType, final Type<? extends Map<Dk, Dv>> destinationType) {
        MappingContext context = contextFactory.getContext();
        try {
            return mapAsMap(source, sourceType, destinationType, context);
        } finally {
            contextFactory.release(context);
        }
    }
    
    public <S, Dk, Dv> Map<Dk, Dv> mapAsMap(final S[] source, final Type<S> sourceType, final Type<? extends Map<Dk, Dv>> destinationType,
            final MappingContext context) {
        
        Map<Dk, Dv> destination = new HashMap<Dk, Dv>();
        Type<MapEntry<Dk, Dv>> entryType = MapEntry.concreteEntryType(destinationType);
        ElementStrategyContext<S, MapEntry<Dk, Dv>> elementContext = new ElementStrategyContext<S, MapEntry<Dk, Dv>>(context, sourceType,
                entryType);
        
        for (S element : source) {
            if (element != null) {
                Entry<Dk, Dv> entry = mapElement(element, elementContext);
                destination.put(entry.getKey(), entry.getValue());
            }
        }
        
        return destination;
    }
    
    public <Sk, Sv, D> List<D> mapAsList(final Map<Sk, Sv> source, final Type<? extends Map<Sk, Sv>> sourceType,
            final Type<D> destinationType) {
        MappingContext context = contextFactory.getContext();
        try {
            return mapAsList(source, sourceType, destinationType, context);
        } finally {
            contextFactory.release(context);
        }
    }
    
    public <Sk, Sv, D> List<D> mapAsList(final Map<Sk, Sv> source, final Type<? extends Map<Sk, Sv>> sourceType,
            final Type<D> destinationType, final MappingContext context) {
        /*
         * Use map as collection to map the entry set to a list; requires an
         * existing mapping for Map.Entry to to type D.
         */
        List<D> destination = new ArrayList<D>(source.size());
        
        Type<MapEntry<Sk, Sv>> entryType = MapEntry.concreteEntryType(sourceType);
        
        return (List<D>) mapAsCollection(MapEntry.entrySet(source), entryType, destinationType, destination, context);
    }
    
    public <Sk, Sv, D> Set<D> mapAsSet(final Map<Sk, Sv> source, final Type<? extends Map<Sk, Sv>> sourceType, final Type<D> destinationType) {
        MappingContext context = contextFactory.getContext();
        try {
            return mapAsSet(source, sourceType, destinationType, context);
        } finally {
            contextFactory.release(context);
        }
    }
    
    public <Sk, Sv, D> Set<D> mapAsSet(final Map<Sk, Sv> source, final Type<? extends Map<Sk, Sv>> sourceType,
            final Type<D> destinationType, final MappingContext context) {
        /*
         * Use map as collection to map the entry set to a list; requires an
         * existing mapping for Map.Entry to to type D.
         */
        Set<D> destination = new HashSet<D>(source.size());
        Type<Entry<Sk, Sv>> entryType = resolveTypeOf(source.entrySet(), sourceType).getNestedType(0);
        return (Set<D>) mapAsCollection(source.entrySet(), entryType, destinationType, destination, context);
    }
    
    public <Sk, Sv, D> D[] mapAsArray(final D[] destination, final Map<Sk, Sv> source, final Type<? extends Map<Sk, Sv>> sourceType,
            final Type<D> destinationType) {
        MappingContext context = contextFactory.getContext();
        try {
            return mapAsArray(destination, source, sourceType, destinationType, context);
        } finally {
            contextFactory.release(context);
        }
    }
    
    public <Sk, Sv, D> D[] mapAsArray(final D[] destination, final Map<Sk, Sv> source, final Type<? extends Map<Sk, Sv>> sourceType,
            final Type<D> destinationType, final MappingContext context) {
        
        Type<MapEntry<Sk, Sv>> entryType = MapEntry.concreteEntryType(sourceType);
        
        return mapAsArray(destination, MapEntry.entrySet(source), entryType, destinationType, context);
    }
    
    public <S, D> void mapAsCollection(final Iterable<S> source, final Collection<D> destination, final Class<D> destinationClass) {
        MappingContext context = contextFactory.getContext();
        try {
            mapAsCollection(source, destination, destinationClass, context);
        } finally {
            contextFactory.release(context);
        }
    }
    
    public <S, D> void mapAsCollection(final Iterable<S> source, final Collection<D> destination, final Class<D> destinationClass,
            final MappingContext context) {
        mapAsCollection(source, destination, null, TypeFactory.valueOf(destinationClass), context);
    }
    
    public <S, D> void mapAsCollection(final S[] source, final Collection<D> destination, final Class<D> destinationClass) {
        MappingContext context = contextFactory.getContext();
        try {
            mapAsCollection(source, destination, destinationClass, context);
        } finally {
            contextFactory.release(context);
        }
    }
    
    @SuppressWarnings("unchecked")
    public <S, D> void mapAsCollection(final S[] source, final Collection<D> destination, final Class<D> destinationClass,
            final MappingContext context) {
        mapAsCollection(source, destination, (Type<S>) TypeFactory.valueOf(source.getClass().getComponentType()),
                TypeFactory.valueOf(destinationClass), context);
    }
    
    public <S, D> void mapAsCollection(final Iterable<S> source, final Collection<D> destination, final Type<S> sourceType,
            final Type<D> destinationType) {
        MappingContext context = contextFactory.getContext();
        try {
            mapAsCollection(source, destination, sourceType, destinationType, context);
        } finally {
            contextFactory.release(context);
        }
    }
    
    public <S, D> void mapAsCollection(final S[] source, final Collection<D> destination, final Type<S> sourceType,
            final Type<D> destinationType) {
        MappingContext context = contextFactory.getContext();
        try {
            mapAsCollection(source, destination, sourceType, destinationType, context);
        } finally {
            contextFactory.release(context);
        }
    }
    
    public void factoryModified(MapperFactory factory) {
        strategyCache.clear();
    }
    
    /**
     * Prints the current state of this MapperFacade to the supplied
     * StringBuilder instance.
     * 
     * @param out
     */
    public void reportCurrentState(StringBuilder out) {
        out.append(DIVIDER);
        out.append("\nResolved strategies: ")
                .append(strategyCache.size())
                .append(" (approximate size: ")
                .append(humanReadableSizeInMemory(strategyCache))
                .append(")");
        for (Entry<Key, MappingStrategy> entry : strategyCache.entrySet()) {
            out.append("\n").append(entry.getKey()).append(": ").append(entry.getValue());
        }
        out.append(DIVIDER);
        out.append("\nUnenhance strategy: ").append(unenhanceStrategy);
    }

    /**
     * Return the Type for the given object.
     *
     * @param object
     * @return the resolved Type instance
     */
    @SuppressWarnings("unchecked")
    private <T> Type<T> typeOf(final T object) {
        return object == null ? null : TypeFactory.valueOf((Class<T>) object.getClass());
    }

    /**
     * Resolve the (element) component type for the given array.
     *
     * @param object
     * @return the resolved Type instance
     */
    @SuppressWarnings("unchecked")
    private <T> Type<T> componentTypeOf(final T[] object) {
        return object == null ? null : TypeFactory.valueOf((Class<T>) object.getClass().getComponentType());
    }

    /**
     * Resolve the Type for the given object, using the provided referenceType
     * to resolve the actual type arguments.
     *
     * @param object
     * @param referenceType
     * @return the resolved Type instance
     */
    @SuppressWarnings("unchecked")
    private <T> Type<T> resolveTypeOf(final T object, Type<?> referenceType) {
        return object == null ? null : TypeFactory.resolveValueOf((Class<T>) object.getClass(), referenceType);
    }

    /**
     * Resolve the nested element type for the given Iterable.
     *
     * @param object
     * @return the resolved Type instance
     */
    private <T> Type<T> elementTypeOf(final Iterable<T> object) {
        try {
            Method iterator = object.getClass().getMethod("iterator");
            Type<Iterable<T>> type = TypeFactory.valueOf(iterator.getGenericReturnType());
            return type.getNestedType(0);
        } catch (SecurityException e) {
            throw new IllegalStateException(e);
        } catch (NoSuchMethodException e) {
            throw new IllegalStateException(e);
        }
    }
    
}
<|MERGE_RESOLUTION|>--- conflicted
+++ resolved
@@ -172,24 +172,9 @@
                 
             } else {
                 strategyRecorder.setInstantiate(true);
-<<<<<<< HEAD
-                Type<? extends D> resolvedDestinationType = resolveDestinationType(context, sourceType, destinationType, resolvedSourceType);
-
-=======
-                Type<? extends D> resolvedDestinationType = mapperFactory.lookupConcreteDestinationType(resolvedSourceType,
-                        destinationType, context);
-                if (resolvedDestinationType == null) {
-                    if (!ClassUtil.isConcrete(destinationType)) {
-                        MappingException e = new MappingException("No concrete class mapping defined for source class "
-                                + resolvedSourceType.getName());
-                        e.setDestinationType(destinationType);
-                        e.setSourceType(resolvedSourceType);
-                        throw exceptionUtil.decorate(e);
-                    } else {
-                        resolvedDestinationType = destinationType;
-                    }
-                }
->>>>>>> 21073942
+                Type<? extends D> resolvedDestinationType = resolveDestinationType(context, sourceType, destinationType,
+                        resolvedSourceType);
+                
                 strategyRecorder.setResolvedDestinationType(resolvedDestinationType);
                 strategyRecorder.setResolvedMapper(resolveMapper(resolvedSourceType, resolvedDestinationType));
                 if (!mapInPlace) {
@@ -1101,4 +1086,4 @@
         }
     }
     
-}
+}