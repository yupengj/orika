--- conflicted
+++ resolved
@@ -1,1059 +1,1005 @@
-/*
- * Orika - simpler, better and faster Java bean mapping
- * 
- * Copyright (C) 2011 Orika authors
- *
- * Licensed under the Apache License, Version 2.0 (the "License");
- * you may not use this file except in compliance with the License.
- * You may obtain a copy of the License at
- *
- *      http://www.apache.org/licenses/LICENSE-2.0
- *
- * Unless required by applicable law or agreed to in writing, software
- * distributed under the License is distributed on an "AS IS" BASIS,
- * WITHOUT WARRANTIES OR CONDITIONS OF ANY KIND, either express or implied.
- * See the License for the specific language governing permissions and
- * limitations under the License.
- */
-
-package ma.glasnost.orika.impl;
-
-import java.lang.reflect.Constructor;
-import java.util.ArrayList;
-import java.util.Arrays;
-import java.util.Collection;
-import java.util.Collections;
-import java.util.Comparator;
-import java.util.HashMap;
-import java.util.HashSet;
-import java.util.LinkedHashMap;
-import java.util.LinkedHashSet;
-import java.util.List;
-import java.util.Map;
-import java.util.Set;
-import java.util.TreeMap;
-import java.util.TreeSet;
-import java.util.concurrent.ConcurrentHashMap;
-import java.util.concurrent.CopyOnWriteArrayList;
-
-import ma.glasnost.orika.DefaultFieldMapper;
-import ma.glasnost.orika.MapEntry;
-import ma.glasnost.orika.Mapper;
-import ma.glasnost.orika.MapperFacade;
-import ma.glasnost.orika.MapperFactory;
-import ma.glasnost.orika.MappingContext;
-import ma.glasnost.orika.MappingException;
-import ma.glasnost.orika.ObjectFactory;
-import ma.glasnost.orika.constructor.ConstructorResolverStrategy;
-import ma.glasnost.orika.converter.ConverterFactory;
-import ma.glasnost.orika.converter.builtin.BuiltinConverters;
-import ma.glasnost.orika.impl.generator.CompilerStrategy;
-import ma.glasnost.orika.impl.generator.CompilerStrategy.SourceCodeGenerationException;
-import ma.glasnost.orika.impl.generator.MapperGenerator;
-import ma.glasnost.orika.impl.generator.ObjectFactoryGenerator;
-import ma.glasnost.orika.impl.util.ClassUtil;
-import ma.glasnost.orika.inheritance.DefaultSuperTypeResolverStrategy;
-import ma.glasnost.orika.inheritance.SuperTypeResolverStrategy;
-import ma.glasnost.orika.metadata.ClassMap;
-import ma.glasnost.orika.metadata.ClassMapBuilder;
-import ma.glasnost.orika.metadata.ClassMapBuilderFactory;
-import ma.glasnost.orika.metadata.MapperKey;
-import ma.glasnost.orika.metadata.Type;
-import ma.glasnost.orika.metadata.TypeFactory;
-<<<<<<< HEAD
-import ma.glasnost.orika.property.PropertyResolver;
-=======
-import ma.glasnost.orika.property.PropertyResolverStrategy;
->>>>>>> 2b51c390
-import ma.glasnost.orika.unenhance.BaseUnenhancer;
-import ma.glasnost.orika.unenhance.UnenhanceStrategy;
-
-import org.slf4j.Logger;
-import org.slf4j.LoggerFactory;
-
-/**
- * The mapper factory is the heart of Orika, a small container where metadata
- * are stored, it's used by other components, to look up for generated mappers,
- * converters, object factories ... etc.
- * 
- * @author S.M. El Aatifi
- * 
- */
-public class DefaultMapperFactory implements MapperFactory {
-    
-    private static final Logger LOGGER = LoggerFactory.getLogger(DefaultMapperFactory.class);
-    
-    private final MapperFacade mapperFacade;
-    private final MapperGenerator mapperGenerator;
-    private final ObjectFactoryGenerator objectFactoryGenerator;
-    
-    private final Map<MapperKey, ClassMap<Object, Object>> classMapRegistry;
-    private final Map<MapperKey, Mapper<?, ?>> mappersRegistry;
-    private final ConcurrentHashMap<Type<? extends Object>, ObjectFactory<? extends Object>> objectFactoryRegistry;
-    private final Map<Type<?>, Set<Type<?>>> aToBRegistry;
-    private final List<DefaultFieldMapper> defaultFieldMappers;
-    private final UnenhanceStrategy unenhanceStrategy;
-    private final ConverterFactory converterFactory;
-    private final CompilerStrategy compilerStrategy;
-    private final PropertyResolverStrategy propertyResolverStrategy;
-    private final Map<java.lang.reflect.Type, Type<?>> concreteTypeRegistry;
-    private final ClassMapBuilderFactory classMapBuilderFactory;
-    private final Map<MapperKey, Set<ClassMap<Object, Object>>> usedMapperMetadataRegistry;
-    
-    private final boolean useAutoMapping;
-    private volatile boolean isBuilt = false;
-<<<<<<< HEAD
- 
-=======
-    private volatile boolean isBuilding = false;
-    
->>>>>>> 2b51c390
-    /**
-     * Place-holder object factory used to represent the default constructor in
-     * registry lookup; prevents repeated lookup of constructor
-     */
-    private static final ObjectFactory<Object> USE_DEFAULT_CONSTRUCTOR = new ObjectFactory<Object>() {
-        public Object create(Object source, MappingContext context) {
-            return null;
-        }
-    };
-    
-    /**
-     * Constructs a new instance of DefaultMapperFactory
-     * 
-     * @param builder
-     */
-    protected DefaultMapperFactory(MapperFactoryBuilder<?, ?> builder) {
-        
-        this.converterFactory = builder.converterFactory;
-        this.compilerStrategy = builder.compilerStrategy;
-        this.classMapRegistry = new ConcurrentHashMap<MapperKey, ClassMap<Object, Object>>();
-        this.mappersRegistry = new TreeMap<MapperKey, Mapper<?, ?>>();
-        this.aToBRegistry = new ConcurrentHashMap<Type<?>, Set<Type<?>>>();
-        this.usedMapperMetadataRegistry = new ConcurrentHashMap<MapperKey, Set<ClassMap<Object, Object>>>();
-        this.objectFactoryRegistry = new ConcurrentHashMap<Type<? extends Object>, ObjectFactory<? extends Object>>();
-        this.defaultFieldMappers = new CopyOnWriteArrayList<DefaultFieldMapper>();
-        this.unenhanceStrategy = buildUnenhanceStrategy(builder.unenhanceStrategy, builder.superTypeStrategy);
-        this.mapperFacade = new MapperFacadeImpl(this, unenhanceStrategy);
-        this.concreteTypeRegistry = new ConcurrentHashMap<java.lang.reflect.Type, Type<?>>();
-        
-        if (builder.classMaps != null) {
-            for (final ClassMap<?, ?> classMap : builder.classMaps) {
-                registerClassMap(classMap);
-            }
-        }
-        
-<<<<<<< HEAD
-        this.mapperGenerator = new MapperGenerator(this, compilerStrategy);
-        this.objectFactoryGenerator = new ObjectFactoryGenerator(this, constructorResolverStrategy, compilerStrategy, PropertyResolver.getInstance());
-=======
-        this.propertyResolverStrategy = builder.propertyResolverStrategy;
-        this.classMapBuilderFactory = builder.classMapBuilderFactory;
-        this.classMapBuilderFactory.setPropertyResolver(this.propertyResolverStrategy);
-        this.mapperGenerator = new MapperGenerator(this, builder.compilerStrategy);
-        this.objectFactoryGenerator = new ObjectFactoryGenerator(this, builder.constructorResolverStrategy, builder.compilerStrategy);
-        this.useAutoMapping = builder.useAutoMapping;
-        
-        if (builder.useBuiltinConverters) {
-            BuiltinConverters.register(converterFactory);
-        }
-        
-        /*
-         * Register default concrete types for common collection types;
-         * these can be overridden as needed by user code.
-         */
-        this.registerConcreteType(Collection.class, ArrayList.class);
-        this.registerConcreteType(List.class, ArrayList.class);
-        this.registerConcreteType(Set.class, LinkedHashSet.class);
-        this.registerConcreteType(Map.class, LinkedHashMap.class);
-        this.registerConcreteType(Map.Entry.class, MapEntry.class);
->>>>>>> 2b51c390
-    }
-    
-    /**
-     * MapperFactoryBuilder provides an extensible Builder definition usable for
-     * providing your own Builder class for subclasses of DefaultMapperFactory.<br>
-     * <br>
-     * 
-     * See the defined {@link Builder} below for example of how to subclass.
-     * 
-     * @author matt.deboer@gmail.com
-     * 
-     * @param <F>
-     * @param <B>
-     */
-    public static abstract class MapperFactoryBuilder<F extends DefaultMapperFactory, B extends MapperFactoryBuilder<F, B>> {
-        
-        /**
-         * The UnenhanceStrategy configured for the MapperFactory
-         */
-        protected UnenhanceStrategy unenhanceStrategy;
-        /**
-         * The SuperTypeResolverStrategy configured for the MapperFactory
-         */
-        protected SuperTypeResolverStrategy superTypeStrategy;
-        /**
-         * The ConstructorResolverStrategy configured for the MapperFactory
-         */
-        protected ConstructorResolverStrategy constructorResolverStrategy;
-        /**
-         * The CompilerStrategy configured for the MapperFactory
-         */
-        protected CompilerStrategy compilerStrategy;
-        /**
-         * The class maps configured to initialize the MapperFactory
-         */
-        protected Set<ClassMap<?, ?>> classMaps;
-        /**
-         * The ConverterFactory configured for the MapperFactory
-         */
-        protected ConverterFactory converterFactory;
-        /**
-         * The PropertyResolverStrategy configured for the MapperFactory
-         */
-        protected PropertyResolverStrategy propertyResolverStrategy;
-        /**
-         * The ClassMapBuilderFactory configured for the MapperFactory
-         */
-        protected ClassMapBuilderFactory classMapBuilderFactory;
-        /**
-         * The configured value of whether or not to use built-in converters for
-         * the MapperFactory
-         */
-        protected boolean useBuiltinConverters = false;
-        /**
-         * The configured value of whether or not to use auto-mapping for the
-         * MapperFactory
-         */
-        protected boolean useAutoMapping = true;
-        
-        /**
-         * Instantiates a new MapperFactoryBuilder
-         */
-        public MapperFactoryBuilder() {
-            converterFactory = UtilityResolver.getDefaultConverterFactory();
-            constructorResolverStrategy = UtilityResolver.getDefaultConstructorResolverStrategy();
-            compilerStrategy = UtilityResolver.getDefaultCompilerStrategy();
-            propertyResolverStrategy = UtilityResolver.getDefaultPropertyResolverStrategy();
-            classMapBuilderFactory = UtilityResolver.getDefaultClassMapBuilderFactory();
-        }
-        
-        /**
-         * @return an appropriately type-cast reference to <code>this</code>
-         *         MapperFactoryBuilder
-         */
-        protected abstract B self();
-        
-        /**
-         * Set the class maps to be used in initializing this mapper factory
-         * 
-         * @param classMaps
-         * @return a reference to <code>this</code> MapperFactoryBuilder
-         */
-        public B classMaps(Set<ClassMap<?, ?>> classMaps) {
-            this.classMaps = classMaps;
-            return self();
-        }
-        
-        /**
-         * Configure the UnenhanceStrategy to use with the generated
-         * MapperFactory
-         * 
-         * @param unenhanceStrategy
-         * @return a reference to <code>this</code> MapperFactoryBuilder
-         */
-        public B unenhanceStrategy(UnenhanceStrategy unenhanceStrategy) {
-            this.unenhanceStrategy = unenhanceStrategy;
-            return self();
-        }
-        
-        /**
-         * Configure the SuperTypeResolverStrategy to use with the generated
-         * MapperFactory
-         * 
-         * @param superTypeStrategy
-         * @return a reference to <code>this</code> MapperFactoryBuilder
-         */
-        public B superTypeResolverStrategy(SuperTypeResolverStrategy superTypeStrategy) {
-            this.superTypeStrategy = superTypeStrategy;
-            return self();
-        }
-        
-        /**
-         * Configure the ConstructorResolverStrategy to use with the generated
-         * MapperFactory
-         * 
-         * @param constructorResolverStrategy
-         * @return a reference to <code>this</code> MapperFactoryBuilder
-         */
-        public B constructorResolverStrategy(ConstructorResolverStrategy constructorResolverStrategy) {
-            this.constructorResolverStrategy = constructorResolverStrategy;
-            return self();
-        }
-        
-        /**
-         * Configure the ConverterFactory to use with the generated
-         * MapperFactory
-         * 
-         * @param converterFactory
-         * @return a reference to <code>this</code> MapperFactoryBuilder
-         */
-        public B converterFactory(ConverterFactory converterFactory) {
-            this.converterFactory = converterFactory;
-            return self();
-        }
-        
-        /**
-         * Configure the CompilerStrategy to use with the generated
-         * MapperFactory
-         * 
-         * @param compilerStrategy
-         * @return a reference to <code>this</code> MapperFactoryBuilder
-         */
-        public B compilerStrategy(CompilerStrategy compilerStrategy) {
-            this.compilerStrategy = compilerStrategy;
-            return self();
-        }
-        
-        /**
-         * Configure the PropertyResolverStrategy to use with the generated
-         * MapperFactory
-         * 
-         * @param propertyResolverStrategy
-         * @return a reference to <code>this</code> MapperFactoryBuilder
-         */
-        public B propertyResolverStrategy(PropertyResolverStrategy propertyResolverStrategy) {
-            this.propertyResolverStrategy = propertyResolverStrategy;
-            return self();
-        }
-        
-        /**
-         * Configure the ClassMapBuilderFactory to use with the generated
-         * MapperFactory
-         * 
-         * @param classMapBuilderFactory
-         * @return a reference to <code>this</code> MapperFactoryBuilder
-         */
-        public B classMapBuilderFactory(ClassMapBuilderFactory classMapBuilderFactory) {
-            this.classMapBuilderFactory = classMapBuilderFactory;
-            return self();
-        }
-        
-        /**
-         * Configure whether to use auto-mapping with the generated
-         * MapperFactory
-         * 
-         * @param useAutoMapping
-         * @return a reference to <code>this</code> MapperFactoryBuilder
-         */
-        public B useAutoMapping(boolean useAutoMapping) {
-            this.useAutoMapping = useAutoMapping;
-            return self();
-        }
-        
-        /**
-         * Configure whether to use built-in converters with the generated
-         * MapperFactory
-         * 
-         * @param useBuiltinConverters
-         * @return a reference to <code>this</code> MapperFactoryBuilder
-         */
-        public B usedBuiltinConverters(boolean useBuiltinConverters) {
-            this.useBuiltinConverters = useBuiltinConverters;
-            return self();
-        }
-        
-        /**
-         * @return a new instance of the Factory for which this builder is
-         *         defined. The construction should be performed via the
-         *         single-argument constructor which takes in a builder; no
-         *         initialization code should be performed here, as it will not
-         *         be inherited by subclasses; instead, place such
-         *         initialization (defaults, etc.) in the Builder's constructor.
-         */
-        public abstract F build();
-        
-    }
-    
-    /**
-     * Use this builder to generate instances of DefaultMapperFactory with the
-     * desired customizations.<br>
-     * <br>
-     * 
-     * For example, an instance with no customizations could be generated with
-     * the following code:
-     * 
-     * <pre>
-     * MapperFactory factory = new DefaultMapperFactory.Builder().build();
-     * </pre>
-     * 
-     * @author matt.deboer@gmail.com
-     */
-    public static class Builder extends MapperFactoryBuilder<DefaultMapperFactory, Builder> {
-        
-        /*
-         * (non-Javadoc)
-         * 
-         * @see
-         * ma.glasnost.orika.impl.DefaultMapperFactory.MapperFactoryBuilder#
-         * build()
-         */
-        @Override
-        public DefaultMapperFactory build() {
-            return new DefaultMapperFactory(this);
-        }
-        
-        /*
-         * (non-Javadoc)
-         * 
-         * @see
-         * ma.glasnost.orika.impl.DefaultMapperFactory.MapperFactoryBuilder#
-         * self()
-         */
-        @Override
-        protected Builder self() {
-            return this;
-        }
-        
-    }
-        
-    /**
-     * Generates the UnenhanceStrategy to be used for this MapperFactory,
-     * applying the passed delegateStrategy if not null.<br>
-     * This allows the MapperFactory a chance to fill in the unenhance strategy
-     * with references to other parts of the factory (registered mappers,
-     * converters, object factories) which may be important in the "unenhancing"
-     * process.
-     * 
-     * @param unenhanceStrategy
-     * @param overrideDefaultUnenhanceBehavior
-     *            true if the passed UnenhanceStrategy should take full
-     *            responsibility for un-enhancement; false if the default
-     *            behavior should be applied as a fail-safe after consulting the
-     *            passed strategy.
-     * 
-     * @return the resulting UnenhanceStrategy
-     */
-    protected UnenhanceStrategy buildUnenhanceStrategy(UnenhanceStrategy unenhanceStrategy, SuperTypeResolverStrategy superTypeStrategy) {
-        
-        BaseUnenhancer unenhancer = new BaseUnenhancer();
-        
-        if (unenhanceStrategy != null) {
-            unenhancer.addUnenhanceStrategy(unenhanceStrategy);
-        }
-        
-        if (superTypeStrategy != null) {
-            unenhancer.addSuperTypeResolverStrategy(superTypeStrategy);
-        } else {
-            
-            /*
-             * This strategy attempts to lookup super-type that has a registered
-             * mapper or converter whenever it is offered a class that is not
-             * currently mapped
-             */
-            final SuperTypeResolverStrategy registeredMappersStrategy = new DefaultSuperTypeResolverStrategy() {
-                
-                @Override
-                public boolean isAcceptable(Type<?> type) {
-<<<<<<< HEAD
-                    return type != null && (aToBRegistry.containsKey(type) || mappedConverters.containsKey(type));
-=======
-                    return type != null && aToBRegistry.containsKey(type);
->>>>>>> 2b51c390
-                }
-            };
-            
-            unenhancer.addSuperTypeResolverStrategy(registeredMappersStrategy);
-        }
-        
-        /*
-         * This strategy produces super-types whenever the proposed class type
-         * is not accessible to the compilerStrategy and/or the current thread
-         * context class-loader; it is added last as a fail-safe in case a
-         * suggested type cannot be used. It is automatically included, as
-         * there's no case when skipping it would be desired....
-         */
-        final SuperTypeResolverStrategy inaccessibleTypeStrategy = new DefaultSuperTypeResolverStrategy() {
-            
-            /**
-             * Tests whether the specified type is accessible to both the
-             * current thread's class-loader, and also to the compilerStrategy.
-             * 
-             * @param type
-             * @return true if the type is accessible
-             */
-            public boolean isTypeAccessible(Type<?> type) {
-                
-                try {
-                    Class<?> loadedType = Thread.currentThread().getContextClassLoader().loadClass(type.getName());
-                    if (!type.getRawType().equals(loadedType)) {
-                        return false;
-                    }
-                    compilerStrategy.assureTypeIsAccessible(type.getRawType());
-                    return true;
-                } catch (ClassNotFoundException e) {
-                    return false;
-                } catch (SourceCodeGenerationException e) {
-                    return false;
-                }
-            }
-            
-            @Override
-            public boolean isAcceptable(Type<?> type) {
-                return isTypeAccessible(type) && !java.lang.reflect.Proxy.class.equals(type.getRawType());
-            }
-            
-        };
-        
-        unenhancer.addSuperTypeResolverStrategy(inaccessibleTypeStrategy);
-        
-        return unenhancer;
-        
-    }
-    
-<<<<<<< HEAD
-    public GeneratedMapperBase lookupMapper(MapperKey mapperKey) {
-        if (!mappersRegistry.containsKey(mapperKey)) {
-            synchronized (this) {
-                if (!mappersRegistry.containsKey(mapperKey)) {
-                    final ClassMap<?, ?> classMap = ClassMapBuilder.map(mapperKey.getAType(), mapperKey.getBType())
-                            .byDefault(this.defaultFieldMappers.toArray(new DefaultFieldMapper[0]))
-                            .toClassMap();
-                    buildObjectFactories(classMap);
-                    buildMapper(classMap);
-                    initializeUsedMappers(classMap);
-=======
-    public Mapper<Object, Object> lookupMapper(MapperKey mapperKey) {
-        if (!existsRegisteredMapper(mapperKey.getAType(), mapperKey.getBType(), true)) {
-            if (useAutoMapping) {
-                synchronized (this) {
-                    try {
-                        /*
-                         * We shouldn't create a mapper for an immutable type;
-                         * although it will succeed in generating an empty
-                         * mapper, it won't actually result in a valid mapping,
-                         * so it's better to throw an exception to indicate more
-                         * clearly that something went wrong. However, there is
-                         * a possibility that a custom ObjectFactory was
-                         * registered for the immutable type, which would be
-                         * valid.
-                         */
-                        if (ClassUtil.isImmutable(mapperKey.getBType()) && !objectFactoryRegistry.containsKey(mapperKey.getBType())) {
-                            throw new MappingException("No converter registered for conversion from " + mapperKey.getAType() + " to "
-                                    + mapperKey.getBType() + ", nor any ObjectFactory which can generate " + mapperKey.getBType()
-                                    + " from " + mapperKey.getAType());
-                        }
-                        
-                        if (LOGGER.isDebugEnabled()) {
-                            LOGGER.debug("No mapper registered for " + mapperKey + ": attempting to generate");
-                        }
-                        final ClassMap<?, ?> classMap = classMap(mapperKey.getAType(), mapperKey.getBType()).byDefault().toClassMap();
-                        buildObjectFactories(classMap);
-                        buildMapper(classMap, true);
-                        initializeUsedMappers(classMap);
-                    } catch (MappingException e) {
-                        e.setSourceType(mapperKey.getAType());
-                        e.setDestinationType(mapperKey.getBType());
-                        throw e;
-                    }
->>>>>>> 2b51c390
-                }
-            }
-        }
-        return getRegisteredMapper(mapperKey);
-    }
-    
-    public boolean existsRegisteredMapper(Type<?> sourceType, Type<?> destinationType, boolean includeAutoGeneratedMappers) {
-        for (Mapper<?, ?> mapper : mappersRegistry.values()) {
-            if ((mapper.getAType().isAssignableFrom(sourceType) && mapper.getBType().isAssignableFrom(destinationType))
-                    || (mapper.getAType().isAssignableFrom(destinationType) && mapper.getBType().isAssignableFrom(sourceType))) {
-                if (includeAutoGeneratedMappers || !(mapper instanceof GeneratedMapperBase)) {
-                    return true;
-                } else if ((mapper instanceof GeneratedMapperBase) && !((GeneratedMapperBase) mapper).isFromAutoMapping()) {
-                    return true;
-                }
-            }
-        }
-        return false;
-    }
-    
-    /**
-     * @param mapperKey
-     * @return a registered Mapper which is able to map the specified types
-     */
-    @SuppressWarnings("unchecked")
-    protected <A, B> Mapper<A, B> getRegisteredMapper(MapperKey mapperKey) {
-        return getRegisteredMapper((Type<A>) mapperKey.getAType(), (Type<B>) mapperKey.getBType());
-    }
-    
-    /**
-     * @param typeA
-     * @param typeB
-     * @return a registered Mapper which is able to map the specified types
-     */
-    @SuppressWarnings("unchecked")
-    protected <A, B> Mapper<A, B> getRegisteredMapper(Type<A> typeA, Type<B> typeB) {
-        for (Mapper<?, ?> mapper : mappersRegistry.values()) {
-            if ((mapper.getAType().isAssignableFrom(typeA) && mapper.getBType().isAssignableFrom(typeB))
-                    || (mapper.getAType().isAssignableFrom(typeB) && mapper.getBType().isAssignableFrom(typeA))) {
-                return (Mapper<A, B>) mapper;
-            }
-        }
-        return null;
-    }
-    
-    /*
-     * (non-Javadoc)
-     * 
-     * @see ma.glasnost.orika.MapperFactory#getMapperFacade()
-     * 
-     * Since getMapperFacade() triggers the build() process, it is important
-     * that none of the methods called during the build() invoke
-     * getMapperFacade() again.
-     */
-    public MapperFacade getMapperFacade() {
-        if (!isBuilt) {
-            synchronized (mapperFacade) {
-                if (!isBuilt) {
-                    build();
-                }
-            }
-        }
-        return mapperFacade;
-    }
-    
-    public <D> void registerObjectFactory(ObjectFactory<D> objectFactory, Type<D> destinationType) {
-        objectFactoryRegistry.put(destinationType, objectFactory);
-    }
-    
-    @Deprecated
-    public void registerMappingHint(ma.glasnost.orika.MappingHint... hints) {
-        
-        DefaultFieldMapper[] mappers = new DefaultFieldMapper[hints.length];
-        for (int i = 0, len = hints.length; i < len; ++i) {
-            mappers[i] = new ma.glasnost.orika.MappingHint.DefaultFieldMappingConverter(hints[i]);
-        }
-        registerDefaultFieldMapper(mappers);
-    }
-    
-    public void registerDefaultFieldMapper(DefaultFieldMapper... mappers) {
-        this.defaultFieldMappers.addAll(Arrays.asList(mappers));
-    }
-    
-    public void registerConcreteType(Type<?> abstractType, Type<?> concreteType) {
-        this.concreteTypeRegistry.put(abstractType, concreteType);
-    }
-    
-    public void registerConcreteType(Class<?> abstractType, Class<?> concreteType) {
-        this.concreteTypeRegistry.put(abstractType, TypeFactory.valueOf(concreteType));
-    }
-    
-    @SuppressWarnings("unchecked")
-    public <T> ObjectFactory<T> lookupObjectFactory(Type<T> targetType) {
-        if (targetType == null) {
-            return null;
-        }
-        
-        ObjectFactory<T> result = (ObjectFactory<T>) objectFactoryRegistry.get(targetType);
-        if (result == null) {
-            // Check if we can use default constructor...
-            synchronized (this) {
-                Constructor<?>[] constructors = targetType.getRawType().getConstructors();
-<<<<<<< HEAD
-                if (constructors.length == 1 && constructors[0].getParameterTypes().length == 0) {
-                    /*
-                     * Only use the default constructor in the case where
-                     * it is the only option
-                     */
-                    result = (ObjectFactory<T>) USE_DEFAULT_CONSTRUCTOR;
-                } else {
-                    result = (ObjectFactory<T>) objectFactoryGenerator.build(targetType);
-                }
-                objectFactoryRegistry.put(targetType, result);
-            }
-        }  
-        
-        if (USE_DEFAULT_CONSTRUCTOR.equals(result)) {
-           result = null;
-=======
-                if (useAutoMapping || !isBuilt) {
-                    if (constructors.length == 1 && constructors[0].getParameterTypes().length == 0) {
-                        /*
-                         * Use the default constructor in the case where it is
-                         * the only option
-                         */
-                        result = (ObjectFactory<T>) USE_DEFAULT_CONSTRUCTOR;
-                    } else {
-                        try {
-                            result = (ObjectFactory<T>) objectFactoryGenerator.build(targetType);
-                        } catch (MappingException e) {
-                            for (Constructor<?> c : constructors) {
-                                if (c.getParameterTypes().length == 0) {
-                                    result = (ObjectFactory<T>) USE_DEFAULT_CONSTRUCTOR;
-                                    break;
-                                }
-                            }
-                            if (result == null) {
-                                throw e;
-                            }
-                        }
-                    }
-                    ObjectFactory<T> existing = (ObjectFactory<T>) objectFactoryRegistry.putIfAbsent(targetType, result);
-                    if (existing != null) {
-                        result = existing;
-                    }
-                    
-                } else {
-                    for (Constructor<?> constructor : constructors) {
-                        if (constructor.getParameterTypes().length == 0) {
-                            result = (ObjectFactory<T>) USE_DEFAULT_CONSTRUCTOR;
-                            break;
-                        }
-                    }
-                }
-                
-            }
-        }
-        
-        if (USE_DEFAULT_CONSTRUCTOR.equals(result)) {
-            result = null;
->>>>>>> 2b51c390
-        }
-        
-        return result;
-    }
-
-    @SuppressWarnings("unchecked")
-    public <S, D> Type<? extends D> lookupConcreteDestinationType(Type<S> sourceType, Type<D> destinationType, MappingContext context) {
-        
-        Type<? extends D> concreteType = context.getConcreteClass(sourceType, destinationType);
-        
-        if (concreteType != null) {
-            return concreteType;
-        }
-        
-        /*
-         * Locate the destination set by it's resolved mapper
-         */
-        Set<Type<?>> destinationSet = aToBRegistry.get(sourceType);
-        if (destinationSet == null || destinationSet.isEmpty()) {
-            Mapper<S, D> registeredMapper = getRegisteredMapper(sourceType, destinationType);
-            if (registeredMapper != null) {
-                concreteType = (Type<? extends D>) (registeredMapper.getAType().isAssignableFrom(sourceType) ? registeredMapper.getBType()
-                        : registeredMapper.getAType());
-                if (!ClassUtil.isConcrete(concreteType)) {
-                    concreteType = (Type<? extends D>) resolveConcreteType(concreteType, destinationType);
-                } else {
-                    return null;
-                }
-            } else {
-                concreteType = (Type<? extends D>) resolveConcreteType(destinationType, destinationType);
-            }
-        } else {
-            for (final Type<?> type : destinationSet) {
-                if (destinationType.isAssignableFrom(type) && ClassUtil.isConcrete(type)) {
-                    if (type.equals(destinationType) || existsRegisteredMapper(sourceType, type, false)
-                            || !ClassUtil.isConcrete(destinationType)) {
-                        return (Type<? extends D>) type;
-                    }
-                }
-            }
-        }
-        
-        if (concreteType == null) {
-            concreteType = (Type<? extends D>) resolveConcreteType(destinationType, destinationType);
-        }
-        
-        return concreteType;
-    }
-    
-    /**
-     * @param type
-     * @param originalType
-     * @return a concrete type (if any) which has been registered for the
-     *         specified abstract type
-     */
-    protected Type<?> resolveConcreteType(Type<?> type, Type<?> originalType) {
-        
-        Type<?> concreteType = (Type<?>) this.concreteTypeRegistry.get(type);
-        if (concreteType == null) {
-            concreteType = (Type<?>) this.concreteTypeRegistry.get(type.getRawType());
-            if (concreteType != null) {
-                concreteType = TypeFactory.resolveValueOf(concreteType.getRawType(), type);
-            }
-        }
-        
-        if (concreteType != null && !concreteType.isAssignableFrom(originalType)) {
-            if (ClassUtil.isConcrete(originalType)) {
-                concreteType = originalType;
-            } else {
-                concreteType = (Type<?>) this.concreteTypeRegistry.get(originalType);
-                if (concreteType == null) {
-                    concreteType = (Type<?>) this.concreteTypeRegistry.get(originalType.getRawType());
-                    if (concreteType != null) {
-                        concreteType = TypeFactory.resolveValueOf(concreteType, originalType);
-                    }
-                }
-            }
-        }
-        return concreteType;
-    }
-    
-    @SuppressWarnings("unchecked")
-    public <A, B> void registerClassMap(ClassMap<A, B> classMap) {
-        classMapRegistry.put(new MapperKey(classMap.getAType(), classMap.getBType()), (ClassMap<Object, Object>) classMap);
-        if (isBuilding || isBuilt) {
-            buildMapper(classMap, /* isAutoGenerated== */isBuilding);
-            
-            buildObjectFactories(classMap);
-            initializeUsedMappers(classMap);
-        }
-    }
-    
-    public <A, B> void registerClassMap(ClassMapBuilder<A, B> builder) {
-        registerClassMap(builder.toClassMap());
-    }
-    
-    public synchronized void build() {
-        
-        if (!isBuilding) {
-            isBuilding = true;
-            
-            converterFactory.setMapperFacade(mapperFacade);
-            
-            buildClassMapRegistry();
-            
-            for (final ClassMap<?, ?> classMap : classMapRegistry.values()) {
-                buildMapper(classMap, false);
-            }
-            
-            for (final ClassMap<?, ?> classMap : classMapRegistry.values()) {
-                buildObjectFactories(classMap);
-                initializeUsedMappers(classMap);
-            }
-            
-            isBuilt = true;
-            isBuilding = false;
-        }
-        
-    }
-    
-    public Set<ClassMap<Object, Object>> lookupUsedClassMap(MapperKey mapperKey) {
-        Set<ClassMap<Object, Object>> usedClassMapSet = usedMapperMetadataRegistry.get(mapperKey);
-        if (usedClassMapSet == null) {
-            usedClassMapSet = Collections.emptySet();
-        }
-        return usedClassMapSet;
-    }
-    
-    private void buildClassMapRegistry() {
-        // prepare a map for classmap (stored as set)
-        Map<MapperKey, ClassMap<Object, Object>> classMapsDictionary = new HashMap<MapperKey, ClassMap<Object, Object>>();
-        
-        Set<ClassMap<Object, Object>> classMaps = new HashSet<ClassMap<Object, Object>>(classMapRegistry.values());
-        
-        for (final ClassMap<Object, Object> classMap : classMaps) {
-            classMapsDictionary.put(new MapperKey(classMap.getAType(), classMap.getBType()), classMap);
-        }
-        
-        for (final ClassMap<?, ?> classMap : classMaps) {
-            MapperKey key = new MapperKey(classMap.getAType(), classMap.getBType());
-            
-            Set<ClassMap<Object, Object>> usedClassMapSet = new HashSet<ClassMap<Object, Object>>();
-            
-            for (final MapperKey parentMapperKey : classMap.getUsedMappers()) {
-                ClassMap<Object, Object> usedClassMap = classMapsDictionary.get(parentMapperKey);
-                if (usedClassMap == null) {
-                    throw new MappingException("Cannot find class mapping using mapper : " + classMap.getMapperClassName());
-                }
-                usedClassMapSet.add(usedClassMap);
-            }
-            usedMapperMetadataRegistry.put(key, usedClassMapSet);
-        }
-        
-    }
-    
-    @SuppressWarnings({ "unchecked" })
-    private <S, D> void buildObjectFactories(ClassMap<S, D> classMap) {
-        Type<?> aType = classMap.getAType();
-        Type<?> bType = classMap.getBType();
-        if (classMap.getConstructorA() != null && lookupObjectFactory(aType) == null) {
-            GeneratedObjectFactory objectFactory = objectFactoryGenerator.build(aType);
-            registerObjectFactory(objectFactory, (Type<Object>) aType);
-        }
-        
-        if (classMap.getConstructorB() != null && lookupObjectFactory(bType) == null) {
-            GeneratedObjectFactory objectFactory = objectFactoryGenerator.build(bType);
-            registerObjectFactory(objectFactory, (Type<Object>) bType);
-        }
-    }
-    
-    private static final Comparator<MapperKey> MAPPER_COMPARATOR = new Comparator<MapperKey>() {
-        
-        public int compare(MapperKey key1, MapperKey key2) {
-            if (key1.getAType().isAssignableFrom(key2.getAType()) && key1.getBType().isAssignableFrom(key2.getBType())) {
-                return 1;
-            } else if (key2.getAType().isAssignableFrom(key1.getAType()) && key2.getBType().isAssignableFrom(key1.getBType())) {
-                return -1;
-            } else if (key1.getAType().equals(key2.getAType()) && key1.getBType().equals(key2.getBType())) {
-                return 0;
-            } else {
-                throw new IllegalArgumentException("keys " + key1 + " and " + key2 + " are unrelated");
-            }
-        }
-    };
-    
-    @SuppressWarnings("unchecked")
-    private void initializeUsedMappers(ClassMap<?, ?> classMap) {
-        
-        Mapper<Object, Object> mapper = lookupMapper(new MapperKey(classMap.getAType(), classMap.getBType()));
-        
-        List<Mapper<Object, Object>> parentMappers = new ArrayList<Mapper<Object, Object>>();
-        
-        if (!classMap.getUsedMappers().isEmpty()) {
-            for (MapperKey parentMapperKey : classMap.getUsedMappers()) {
-                collectUsedMappers(classMap, parentMappers, parentMapperKey);
-            }
-        } else {
-            /*
-             * Attempt to auto-determine used mappers for this classmap;
-             * however, we should only add the most-specific of the available
-             * mappers to avoid calling the same mapper multiple times during a
-             * single map request
-             */
-            Set<MapperKey> usedMappers = new TreeSet<MapperKey>(MAPPER_COMPARATOR);
-            for (MapperKey key : this.classMapRegistry.keySet()) {
-                if (!key.getAType().equals(classMap.getAType()) || !key.getBType().equals(classMap.getBType())) {
-                    if (key.getAType().isAssignableFrom(classMap.getAType()) && key.getBType().isAssignableFrom(classMap.getBType())) {
-                        usedMappers.add(key);
-                    }
-                }
-            }
-            if (!usedMappers.isEmpty()) {
-                // Set<ClassMap<Object, Object>> usedClassMapSet = new
-                // HashSet<ClassMap<Object, Object>>();
-                MapperKey parentKey = usedMappers.iterator().next();
-                // usedClassMapSet.add(classMapRegistry.get(parentKey));
-                // usedMapperMetadataRegistry.put(parentKey, usedClassMapSet);
-                collectUsedMappers(classMap, parentMappers, parentKey);
-            }
-        }
-        
-        mapper.setUsedMappers(parentMappers.toArray(new Mapper[parentMappers.size()]));
-    }
-    
-    private void collectUsedMappers(ClassMap<?, ?> classMap, List<Mapper<Object, Object>> parentMappers, MapperKey parentMapperKey) {
-        Mapper<Object, Object> parentMapper = lookupMapper(parentMapperKey);
-        if (parentMapper == null) {
-            throw new MappingException("Cannot find used mappers for : " + classMap.getMapperClassName());
-        }
-        parentMappers.add(parentMapper);
-        
-        Set<ClassMap<Object, Object>> usedClassMapSet = usedMapperMetadataRegistry.get(parentMapperKey);
-        if (usedClassMapSet != null) {
-<<<<<<< HEAD
-	        for (ClassMap<Object, Object> cm : usedClassMapSet) {
-	            collectUsedMappers(cm, parentMappers, new MapperKey(cm.getAType(), cm.getBType()));
-	        }
-=======
-            for (ClassMap<Object, Object> cm : usedClassMapSet) {
-                collectUsedMappers(cm, parentMappers, new MapperKey(cm.getAType(), cm.getBType()));
-            }
->>>>>>> 2b51c390
-        }
-    }
-    
-    @SuppressWarnings("unchecked")
-    private void buildMapper(ClassMap<?, ?> classMap, boolean isAutoGenerated) {
-        register(classMap.getAType(), classMap.getBType());
-        register(classMap.getBType(), classMap.getAType());
-        
-        final MapperKey mapperKey = new MapperKey(classMap.getAType(), classMap.getBType());
-        final GeneratedMapperBase mapper = this.mapperGenerator.build(classMap);
-        mapper.setMapperFacade(mapperFacade);
-        mapper.setFromAutoMapping(isAutoGenerated);
-        if (classMap.getCustomizedMapper() != null) {
-            final Mapper<Object, Object> customizedMapper = (Mapper<Object, Object>) classMap.getCustomizedMapper();
-            mapper.setCustomMapper(customizedMapper);
-        }
-        mappersRegistry.put(mapperKey, mapper);
-        classMapRegistry.put(mapperKey, (ClassMap<Object, Object>) classMap);
-    }
-    
-    /**
-     * Registers that a mapping exists from the specified source type to the
-     * specified destination type
-     * 
-     * @param sourceType
-     * @param destinationType
-     */
-    protected <S, D> void register(Type<S> sourceType, Type<D> destinationType) {
-        Set<Type<?>> destinationSet = aToBRegistry.get(sourceType);
-        if (destinationSet == null) {
-            destinationSet = new TreeSet<Type<?>>();
-            aToBRegistry.put(sourceType, destinationSet);
-        }
-        destinationSet.add(destinationType);
-    }
-    
-    @SuppressWarnings("unchecked")
-    public <A, B> ClassMap<A, B> getClassMap(MapperKey mapperKey) {
-        return (ClassMap<A, B>) classMapRegistry.get(mapperKey);
-    }
-    
-    public Set<Type<? extends Object>> lookupMappedClasses(Type<?> type) {
-        return aToBRegistry.get(type);
-    }
-    
-    public ConverterFactory getConverterFactory() {
-        return converterFactory;
-    }
-    
-    public <T> void registerObjectFactory(ObjectFactory<T> objectFactory, Class<T> targetClass) {
-        registerObjectFactory(objectFactory, TypeFactory.<T> valueOf(targetClass));
-    }
-    
-    /**
-     * @return the (initialized) ClassMapBuilderFactory configured for this
-     *         mapper factory
-     */
-    protected ClassMapBuilderFactory getClassMapBuilderFactory() {
-        if (!classMapBuilderFactory.isInitialized()) {
-            classMapBuilderFactory.setDefaultFieldMappers(defaultFieldMappers.toArray(new DefaultFieldMapper[defaultFieldMappers.size()]));
-        }
-        return classMapBuilderFactory;
-    }
-    
-    public <A, B> ClassMapBuilder<A, B> classMap(Type<A> aType, Type<B> bType) {
-        return getClassMapBuilderFactory().map(aType, bType);
-    }
-    
-    public <A, B> ClassMapBuilder<A, B> classMap(Class<A> aType, Type<B> bType) {
-        return classMap(TypeFactory.<A> valueOf(aType), bType);
-    }
-    
-    public <A, B> ClassMapBuilder<A, B> classMap(Type<A> aType, Class<B> bType) {
-        return classMap(aType, TypeFactory.<B> valueOf(bType));
-    }
-    
-    public <A, B> ClassMapBuilder<A, B> classMap(Class<A> aType, Class<B> bType) {
-        return classMap(TypeFactory.<A> valueOf(aType), TypeFactory.<B> valueOf(bType));
-    }
-    
-    /*
-     * (non-Javadoc)
-     * 
-     * @see
-     * ma.glasnost.orika.MapperFactory#registerMapper(ma.glasnost.orika.Mapper)
-     */
-    public <A, B> void registerMapper(Mapper<A, B> mapper) {
-        synchronized (this) {
-            this.mappersRegistry.put(new MapperKey(mapper.getAType(), mapper.getBType()), mapper);
-            mapper.setMapperFacade(this.mapperFacade);
-            register(mapper.getAType(), mapper.getBType());
-            register(mapper.getBType(), mapper.getAType());
-        }
-        
-    }
-    
-}
+/*
+ * Orika - simpler, better and faster Java bean mapping
+ * 
+ * Copyright (C) 2011 Orika authors
+ *
+ * Licensed under the Apache License, Version 2.0 (the "License");
+ * you may not use this file except in compliance with the License.
+ * You may obtain a copy of the License at
+ *
+ *      http://www.apache.org/licenses/LICENSE-2.0
+ *
+ * Unless required by applicable law or agreed to in writing, software
+ * distributed under the License is distributed on an "AS IS" BASIS,
+ * WITHOUT WARRANTIES OR CONDITIONS OF ANY KIND, either express or implied.
+ * See the License for the specific language governing permissions and
+ * limitations under the License.
+ */
+
+package ma.glasnost.orika.impl;
+
+import java.lang.reflect.Constructor;
+import java.util.ArrayList;
+import java.util.Arrays;
+import java.util.Collection;
+import java.util.Collections;
+import java.util.Comparator;
+import java.util.HashMap;
+import java.util.HashSet;
+import java.util.LinkedHashMap;
+import java.util.LinkedHashSet;
+import java.util.List;
+import java.util.Map;
+import java.util.Set;
+import java.util.TreeMap;
+import java.util.TreeSet;
+import java.util.concurrent.ConcurrentHashMap;
+import java.util.concurrent.CopyOnWriteArrayList;
+
+import ma.glasnost.orika.DefaultFieldMapper;
+import ma.glasnost.orika.MapEntry;
+import ma.glasnost.orika.Mapper;
+import ma.glasnost.orika.MapperFacade;
+import ma.glasnost.orika.MapperFactory;
+import ma.glasnost.orika.MappingContext;
+import ma.glasnost.orika.MappingException;
+import ma.glasnost.orika.ObjectFactory;
+import ma.glasnost.orika.constructor.ConstructorResolverStrategy;
+import ma.glasnost.orika.converter.ConverterFactory;
+import ma.glasnost.orika.converter.builtin.BuiltinConverters;
+import ma.glasnost.orika.impl.generator.CompilerStrategy;
+import ma.glasnost.orika.impl.generator.CompilerStrategy.SourceCodeGenerationException;
+import ma.glasnost.orika.impl.generator.MapperGenerator;
+import ma.glasnost.orika.impl.generator.ObjectFactoryGenerator;
+import ma.glasnost.orika.impl.util.ClassUtil;
+import ma.glasnost.orika.inheritance.DefaultSuperTypeResolverStrategy;
+import ma.glasnost.orika.inheritance.SuperTypeResolverStrategy;
+import ma.glasnost.orika.metadata.ClassMap;
+import ma.glasnost.orika.metadata.ClassMapBuilder;
+import ma.glasnost.orika.metadata.ClassMapBuilderFactory;
+import ma.glasnost.orika.metadata.MapperKey;
+import ma.glasnost.orika.metadata.Type;
+import ma.glasnost.orika.metadata.TypeFactory;
+import ma.glasnost.orika.property.PropertyResolverStrategy;
+import ma.glasnost.orika.unenhance.BaseUnenhancer;
+import ma.glasnost.orika.unenhance.UnenhanceStrategy;
+
+import org.slf4j.Logger;
+import org.slf4j.LoggerFactory;
+
+/**
+ * The mapper factory is the heart of Orika, a small container where metadata
+ * are stored, it's used by other components, to look up for generated mappers,
+ * converters, object factories ... etc.
+ * 
+ * @author S.M. El Aatifi
+ * 
+ */
+public class DefaultMapperFactory implements MapperFactory {
+    
+    private static final Logger LOGGER = LoggerFactory.getLogger(DefaultMapperFactory.class);
+    
+    private final MapperFacade mapperFacade;
+    private final MapperGenerator mapperGenerator;
+    private final ObjectFactoryGenerator objectFactoryGenerator;
+    
+    private final Map<MapperKey, ClassMap<Object, Object>> classMapRegistry;
+    private final Map<MapperKey, Mapper<?, ?>> mappersRegistry;
+    private final ConcurrentHashMap<Type<? extends Object>, ObjectFactory<? extends Object>> objectFactoryRegistry;
+    private final Map<Type<?>, Set<Type<?>>> aToBRegistry;
+    private final List<DefaultFieldMapper> defaultFieldMappers;
+    private final UnenhanceStrategy unenhanceStrategy;
+    private final ConverterFactory converterFactory;
+    private final CompilerStrategy compilerStrategy;
+    private final PropertyResolverStrategy propertyResolverStrategy;
+    private final Map<java.lang.reflect.Type, Type<?>> concreteTypeRegistry;
+    private final ClassMapBuilderFactory classMapBuilderFactory;
+    private final Map<MapperKey, Set<ClassMap<Object, Object>>> usedMapperMetadataRegistry;
+    
+    private final boolean useAutoMapping;
+    private volatile boolean isBuilt = false;
+    private volatile boolean isBuilding = false;
+    
+    /**
+     * Place-holder object factory used to represent the default constructor in
+     * registry lookup; prevents repeated lookup of constructor
+     */
+    private static final ObjectFactory<Object> USE_DEFAULT_CONSTRUCTOR = new ObjectFactory<Object>() {
+        public Object create(Object source, MappingContext context) {
+            return null;
+        }
+    };
+    
+    /**
+     * Constructs a new instance of DefaultMapperFactory
+     * 
+     * @param builder
+     */
+    protected DefaultMapperFactory(MapperFactoryBuilder<?, ?> builder) {
+        
+        this.converterFactory = builder.converterFactory;
+        this.compilerStrategy = builder.compilerStrategy;
+        this.classMapRegistry = new ConcurrentHashMap<MapperKey, ClassMap<Object, Object>>();
+        this.mappersRegistry = new TreeMap<MapperKey, Mapper<?, ?>>();
+        this.aToBRegistry = new ConcurrentHashMap<Type<?>, Set<Type<?>>>();
+        this.usedMapperMetadataRegistry = new ConcurrentHashMap<MapperKey, Set<ClassMap<Object, Object>>>();
+        this.objectFactoryRegistry = new ConcurrentHashMap<Type<? extends Object>, ObjectFactory<? extends Object>>();
+        this.defaultFieldMappers = new CopyOnWriteArrayList<DefaultFieldMapper>();
+        this.unenhanceStrategy = buildUnenhanceStrategy(builder.unenhanceStrategy, builder.superTypeStrategy);
+        this.mapperFacade = new MapperFacadeImpl(this, unenhanceStrategy);
+        this.concreteTypeRegistry = new ConcurrentHashMap<java.lang.reflect.Type, Type<?>>();
+        
+        if (builder.classMaps != null) {
+            for (final ClassMap<?, ?> classMap : builder.classMaps) {
+                registerClassMap(classMap);
+            }
+        }
+        
+        this.propertyResolverStrategy = builder.propertyResolverStrategy;
+        this.classMapBuilderFactory = builder.classMapBuilderFactory;
+        this.classMapBuilderFactory.setPropertyResolver(this.propertyResolverStrategy);
+        this.mapperGenerator = new MapperGenerator(this, builder.compilerStrategy);
+        this.objectFactoryGenerator = new ObjectFactoryGenerator(this, builder.constructorResolverStrategy, builder.compilerStrategy);
+        this.useAutoMapping = builder.useAutoMapping;
+        
+        if (builder.useBuiltinConverters) {
+            BuiltinConverters.register(converterFactory);
+        }
+        
+        /*
+         * Register default concrete types for common collection types;
+         * these can be overridden as needed by user code.
+         */
+        this.registerConcreteType(Collection.class, ArrayList.class);
+        this.registerConcreteType(List.class, ArrayList.class);
+        this.registerConcreteType(Set.class, LinkedHashSet.class);
+        this.registerConcreteType(Map.class, LinkedHashMap.class);
+        this.registerConcreteType(Map.Entry.class, MapEntry.class);
+    }
+    
+    /**
+     * MapperFactoryBuilder provides an extensible Builder definition usable for
+     * providing your own Builder class for subclasses of DefaultMapperFactory.<br>
+     * <br>
+     * 
+     * See the defined {@link Builder} below for example of how to subclass.
+     * 
+     * @author matt.deboer@gmail.com
+     * 
+     * @param <F>
+     * @param <B>
+     */
+    public static abstract class MapperFactoryBuilder<F extends DefaultMapperFactory, B extends MapperFactoryBuilder<F, B>> {
+        
+        /**
+         * The UnenhanceStrategy configured for the MapperFactory
+         */
+        protected UnenhanceStrategy unenhanceStrategy;
+        /**
+         * The SuperTypeResolverStrategy configured for the MapperFactory
+         */
+        protected SuperTypeResolverStrategy superTypeStrategy;
+        /**
+         * The ConstructorResolverStrategy configured for the MapperFactory
+         */
+        protected ConstructorResolverStrategy constructorResolverStrategy;
+        /**
+         * The CompilerStrategy configured for the MapperFactory
+         */
+        protected CompilerStrategy compilerStrategy;
+        /**
+         * The class maps configured to initialize the MapperFactory
+         */
+        protected Set<ClassMap<?, ?>> classMaps;
+        /**
+         * The ConverterFactory configured for the MapperFactory
+         */
+        protected ConverterFactory converterFactory;
+        /**
+         * The PropertyResolverStrategy configured for the MapperFactory
+         */
+        protected PropertyResolverStrategy propertyResolverStrategy;
+        /**
+         * The ClassMapBuilderFactory configured for the MapperFactory
+         */
+        protected ClassMapBuilderFactory classMapBuilderFactory;
+        /**
+         * The configured value of whether or not to use built-in converters for
+         * the MapperFactory
+         */
+        protected boolean useBuiltinConverters = false;
+        /**
+         * The configured value of whether or not to use auto-mapping for the
+         * MapperFactory
+         */
+        protected boolean useAutoMapping = true;
+        
+        /**
+         * Instantiates a new MapperFactoryBuilder
+         */
+        public MapperFactoryBuilder() {
+            converterFactory = UtilityResolver.getDefaultConverterFactory();
+            constructorResolverStrategy = UtilityResolver.getDefaultConstructorResolverStrategy();
+            compilerStrategy = UtilityResolver.getDefaultCompilerStrategy();
+            propertyResolverStrategy = UtilityResolver.getDefaultPropertyResolverStrategy();
+            classMapBuilderFactory = UtilityResolver.getDefaultClassMapBuilderFactory();
+        }
+        
+        /**
+         * @return an appropriately type-cast reference to <code>this</code>
+         *         MapperFactoryBuilder
+         */
+        protected abstract B self();
+        
+        /**
+         * Set the class maps to be used in initializing this mapper factory
+         * 
+         * @param classMaps
+         * @return a reference to <code>this</code> MapperFactoryBuilder
+         */
+        public B classMaps(Set<ClassMap<?, ?>> classMaps) {
+            this.classMaps = classMaps;
+            return self();
+        }
+        
+        /**
+         * Configure the UnenhanceStrategy to use with the generated
+         * MapperFactory
+         * 
+         * @param unenhanceStrategy
+         * @return a reference to <code>this</code> MapperFactoryBuilder
+         */
+        public B unenhanceStrategy(UnenhanceStrategy unenhanceStrategy) {
+            this.unenhanceStrategy = unenhanceStrategy;
+            return self();
+        }
+        
+        /**
+         * Configure the SuperTypeResolverStrategy to use with the generated
+         * MapperFactory
+         * 
+         * @param superTypeStrategy
+         * @return a reference to <code>this</code> MapperFactoryBuilder
+         */
+        public B superTypeResolverStrategy(SuperTypeResolverStrategy superTypeStrategy) {
+            this.superTypeStrategy = superTypeStrategy;
+            return self();
+        }
+        
+        /**
+         * Configure the ConstructorResolverStrategy to use with the generated
+         * MapperFactory
+         * 
+         * @param constructorResolverStrategy
+         * @return a reference to <code>this</code> MapperFactoryBuilder
+         */
+        public B constructorResolverStrategy(ConstructorResolverStrategy constructorResolverStrategy) {
+            this.constructorResolverStrategy = constructorResolverStrategy;
+            return self();
+        }
+        
+        /**
+         * Configure the ConverterFactory to use with the generated
+         * MapperFactory
+         * 
+         * @param converterFactory
+         * @return a reference to <code>this</code> MapperFactoryBuilder
+         */
+        public B converterFactory(ConverterFactory converterFactory) {
+            this.converterFactory = converterFactory;
+            return self();
+        }
+        
+        /**
+         * Configure the CompilerStrategy to use with the generated
+         * MapperFactory
+         * 
+         * @param compilerStrategy
+         * @return a reference to <code>this</code> MapperFactoryBuilder
+         */
+        public B compilerStrategy(CompilerStrategy compilerStrategy) {
+            this.compilerStrategy = compilerStrategy;
+            return self();
+        }
+        
+        /**
+         * Configure the PropertyResolverStrategy to use with the generated
+         * MapperFactory
+         * 
+         * @param propertyResolverStrategy
+         * @return a reference to <code>this</code> MapperFactoryBuilder
+         */
+        public B propertyResolverStrategy(PropertyResolverStrategy propertyResolverStrategy) {
+            this.propertyResolverStrategy = propertyResolverStrategy;
+            return self();
+        }
+        
+        /**
+         * Configure the ClassMapBuilderFactory to use with the generated
+         * MapperFactory
+         * 
+         * @param classMapBuilderFactory
+         * @return a reference to <code>this</code> MapperFactoryBuilder
+         */
+        public B classMapBuilderFactory(ClassMapBuilderFactory classMapBuilderFactory) {
+            this.classMapBuilderFactory = classMapBuilderFactory;
+            return self();
+        }
+        
+        /**
+         * Configure whether to use auto-mapping with the generated
+         * MapperFactory
+         * 
+         * @param useAutoMapping
+         * @return a reference to <code>this</code> MapperFactoryBuilder
+         */
+        public B useAutoMapping(boolean useAutoMapping) {
+            this.useAutoMapping = useAutoMapping;
+            return self();
+        }
+        
+        /**
+         * Configure whether to use built-in converters with the generated
+         * MapperFactory
+         * 
+         * @param useBuiltinConverters
+         * @return a reference to <code>this</code> MapperFactoryBuilder
+         */
+        public B usedBuiltinConverters(boolean useBuiltinConverters) {
+            this.useBuiltinConverters = useBuiltinConverters;
+            return self();
+        }
+        
+        /**
+         * @return a new instance of the Factory for which this builder is
+         *         defined. The construction should be performed via the
+         *         single-argument constructor which takes in a builder; no
+         *         initialization code should be performed here, as it will not
+         *         be inherited by subclasses; instead, place such
+         *         initialization (defaults, etc.) in the Builder's constructor.
+         */
+        public abstract F build();
+        
+    }
+    
+    /**
+     * Use this builder to generate instances of DefaultMapperFactory with the
+     * desired customizations.<br>
+     * <br>
+     * 
+     * For example, an instance with no customizations could be generated with
+     * the following code:
+     * 
+     * <pre>
+     * MapperFactory factory = new DefaultMapperFactory.Builder().build();
+     * </pre>
+     * 
+     * @author matt.deboer@gmail.com
+     */
+    public static class Builder extends MapperFactoryBuilder<DefaultMapperFactory, Builder> {
+        
+        /*
+         * (non-Javadoc)
+         * 
+         * @see
+         * ma.glasnost.orika.impl.DefaultMapperFactory.MapperFactoryBuilder#
+         * build()
+         */
+        @Override
+        public DefaultMapperFactory build() {
+            return new DefaultMapperFactory(this);
+        }
+        
+        /*
+         * (non-Javadoc)
+         * 
+         * @see
+         * ma.glasnost.orika.impl.DefaultMapperFactory.MapperFactoryBuilder#
+         * self()
+         */
+        @Override
+        protected Builder self() {
+            return this;
+        }
+        
+    }
+    
+    /**
+     * Generates the UnenhanceStrategy to be used for this MapperFactory,
+     * applying the passed delegateStrategy if not null.<br>
+     * This allows the MapperFactory a chance to fill in the unenhance strategy
+     * with references to other parts of the factory (registered mappers,
+     * converters, object factories) which may be important in the "unenhancing"
+     * process.
+     * 
+     * @param unenhanceStrategy
+     * @param overrideDefaultUnenhanceBehavior
+     *            true if the passed UnenhanceStrategy should take full
+     *            responsibility for un-enhancement; false if the default
+     *            behavior should be applied as a fail-safe after consulting the
+     *            passed strategy.
+     * 
+     * @return the resulting UnenhanceStrategy
+     */
+    protected UnenhanceStrategy buildUnenhanceStrategy(UnenhanceStrategy unenhanceStrategy, SuperTypeResolverStrategy superTypeStrategy) {
+        
+        BaseUnenhancer unenhancer = new BaseUnenhancer();
+        
+        if (unenhanceStrategy != null) {
+            unenhancer.addUnenhanceStrategy(unenhanceStrategy);
+        }
+        
+        if (superTypeStrategy != null) {
+            unenhancer.addSuperTypeResolverStrategy(superTypeStrategy);
+        } else {
+            
+            /*
+             * This strategy attempts to lookup super-type that has a registered
+             * mapper or converter whenever it is offered a class that is not
+             * currently mapped
+             */
+            final SuperTypeResolverStrategy registeredMappersStrategy = new DefaultSuperTypeResolverStrategy() {
+                
+                @Override
+                public boolean isAcceptable(Type<?> type) {
+                    return type != null && aToBRegistry.containsKey(type);
+                }
+            };
+            
+            unenhancer.addSuperTypeResolverStrategy(registeredMappersStrategy);
+        }
+        
+        /*
+         * This strategy produces super-types whenever the proposed class type
+         * is not accessible to the compilerStrategy and/or the current thread
+         * context class-loader; it is added last as a fail-safe in case a
+         * suggested type cannot be used. It is automatically included, as
+         * there's no case when skipping it would be desired....
+         */
+        final SuperTypeResolverStrategy inaccessibleTypeStrategy = new DefaultSuperTypeResolverStrategy() {
+            
+            /**
+             * Tests whether the specified type is accessible to both the
+             * current thread's class-loader, and also to the compilerStrategy.
+             * 
+             * @param type
+             * @return true if the type is accessible
+             */
+            public boolean isTypeAccessible(Type<?> type) {
+                
+                try {
+                    Class<?> loadedType = Thread.currentThread().getContextClassLoader().loadClass(type.getName());
+                    if (!type.getRawType().equals(loadedType)) {
+                        return false;
+                    }
+                    compilerStrategy.assureTypeIsAccessible(type.getRawType());
+                    return true;
+                } catch (ClassNotFoundException e) {
+                    return false;
+                } catch (SourceCodeGenerationException e) {
+                    return false;
+                }
+            }
+            
+            @Override
+            public boolean isAcceptable(Type<?> type) {
+                return isTypeAccessible(type) && !java.lang.reflect.Proxy.class.equals(type.getRawType());
+            }
+            
+        };
+        
+        unenhancer.addSuperTypeResolverStrategy(inaccessibleTypeStrategy);
+        
+        return unenhancer;
+        
+    }
+    
+    public Mapper<Object, Object> lookupMapper(MapperKey mapperKey) {
+        if (!existsRegisteredMapper(mapperKey.getAType(), mapperKey.getBType(), true)) {
+            if (useAutoMapping) {
+                synchronized (this) {
+                    try {
+                        /*
+                         * We shouldn't create a mapper for an immutable type;
+                         * although it will succeed in generating an empty
+                         * mapper, it won't actually result in a valid mapping,
+                         * so it's better to throw an exception to indicate more
+                         * clearly that something went wrong. However, there is
+                         * a possibility that a custom ObjectFactory was
+                         * registered for the immutable type, which would be
+                         * valid.
+                         */
+                        if (ClassUtil.isImmutable(mapperKey.getBType()) && !objectFactoryRegistry.containsKey(mapperKey.getBType())) {
+                            throw new MappingException("No converter registered for conversion from " + mapperKey.getAType() + " to "
+                                    + mapperKey.getBType() + ", nor any ObjectFactory which can generate " + mapperKey.getBType()
+                                    + " from " + mapperKey.getAType());
+                        }
+                        
+                        if (LOGGER.isDebugEnabled()) {
+                            LOGGER.debug("No mapper registered for " + mapperKey + ": attempting to generate");
+                        }
+                        final ClassMap<?, ?> classMap = classMap(mapperKey.getAType(), mapperKey.getBType()).byDefault().toClassMap();
+                        buildObjectFactories(classMap);
+                        buildMapper(classMap, true);
+                        initializeUsedMappers(classMap);
+                    } catch (MappingException e) {
+                        e.setSourceType(mapperKey.getAType());
+                        e.setDestinationType(mapperKey.getBType());
+                        throw e;
+                    }
+                }
+            }
+        }
+        return getRegisteredMapper(mapperKey);
+    }
+    
+    public boolean existsRegisteredMapper(Type<?> sourceType, Type<?> destinationType, boolean includeAutoGeneratedMappers) {
+        for (Mapper<?, ?> mapper : mappersRegistry.values()) {
+            if ((mapper.getAType().isAssignableFrom(sourceType) && mapper.getBType().isAssignableFrom(destinationType))
+                    || (mapper.getAType().isAssignableFrom(destinationType) && mapper.getBType().isAssignableFrom(sourceType))) {
+                if (includeAutoGeneratedMappers || !(mapper instanceof GeneratedMapperBase)) {
+                    return true;
+                } else if ((mapper instanceof GeneratedMapperBase) && !((GeneratedMapperBase) mapper).isFromAutoMapping()) {
+                    return true;
+                }
+            }
+        }
+        return false;
+    }
+    
+    /**
+     * @param mapperKey
+     * @return a registered Mapper which is able to map the specified types
+     */
+    @SuppressWarnings("unchecked")
+    protected <A, B> Mapper<A, B> getRegisteredMapper(MapperKey mapperKey) {
+        return getRegisteredMapper((Type<A>) mapperKey.getAType(), (Type<B>) mapperKey.getBType());
+    }
+    
+    /**
+     * @param typeA
+     * @param typeB
+     * @return a registered Mapper which is able to map the specified types
+     */
+    @SuppressWarnings("unchecked")
+    protected <A, B> Mapper<A, B> getRegisteredMapper(Type<A> typeA, Type<B> typeB) {
+        for (Mapper<?, ?> mapper : mappersRegistry.values()) {
+            if ((mapper.getAType().isAssignableFrom(typeA) && mapper.getBType().isAssignableFrom(typeB))
+                    || (mapper.getAType().isAssignableFrom(typeB) && mapper.getBType().isAssignableFrom(typeA))) {
+                return (Mapper<A, B>) mapper;
+            }
+        }
+        return null;
+    }
+    
+    /*
+     * (non-Javadoc)
+     * 
+     * @see ma.glasnost.orika.MapperFactory#getMapperFacade()
+     * 
+     * Since getMapperFacade() triggers the build() process, it is important
+     * that none of the methods called during the build() invoke
+     * getMapperFacade() again.
+     */
+    public MapperFacade getMapperFacade() {
+        if (!isBuilt) {
+            synchronized (mapperFacade) {
+                if (!isBuilt) {
+                    build();
+                }
+            }
+        }
+        return mapperFacade;
+    }
+    
+    public <D> void registerObjectFactory(ObjectFactory<D> objectFactory, Type<D> destinationType) {
+        objectFactoryRegistry.put(destinationType, objectFactory);
+    }
+    
+    @Deprecated
+    public void registerMappingHint(ma.glasnost.orika.MappingHint... hints) {
+        
+        DefaultFieldMapper[] mappers = new DefaultFieldMapper[hints.length];
+        for (int i = 0, len = hints.length; i < len; ++i) {
+            mappers[i] = new ma.glasnost.orika.MappingHint.DefaultFieldMappingConverter(hints[i]);
+        }
+        registerDefaultFieldMapper(mappers);
+    }
+    
+    public void registerDefaultFieldMapper(DefaultFieldMapper... mappers) {
+        this.defaultFieldMappers.addAll(Arrays.asList(mappers));
+    }
+    
+    public void registerConcreteType(Type<?> abstractType, Type<?> concreteType) {
+        this.concreteTypeRegistry.put(abstractType, concreteType);
+    }
+    
+    public void registerConcreteType(Class<?> abstractType, Class<?> concreteType) {
+        this.concreteTypeRegistry.put(abstractType, TypeFactory.valueOf(concreteType));
+    }
+    
+    @SuppressWarnings("unchecked")
+    public <T> ObjectFactory<T> lookupObjectFactory(Type<T> targetType) {
+        if (targetType == null) {
+            return null;
+        }
+        
+        ObjectFactory<T> result = (ObjectFactory<T>) objectFactoryRegistry.get(targetType);
+        if (result == null) {
+            // Check if we can use default constructor...
+            synchronized (this) {
+                Constructor<?>[] constructors = targetType.getRawType().getConstructors();
+                if (useAutoMapping || !isBuilt) {
+                    if (constructors.length == 1 && constructors[0].getParameterTypes().length == 0) {
+                        /*
+                         * Use the default constructor in the case where it is
+                         * the only option
+                         */
+                        result = (ObjectFactory<T>) USE_DEFAULT_CONSTRUCTOR;
+                    } else {
+                        try {
+                            result = (ObjectFactory<T>) objectFactoryGenerator.build(targetType);
+                        } catch (MappingException e) {
+                            for (Constructor<?> c : constructors) {
+                                if (c.getParameterTypes().length == 0) {
+                                    result = (ObjectFactory<T>) USE_DEFAULT_CONSTRUCTOR;
+                                    break;
+                                }
+                            }
+                            if (result == null) {
+                                throw e;
+                            }
+                        }
+                    }
+                    ObjectFactory<T> existing = (ObjectFactory<T>) objectFactoryRegistry.putIfAbsent(targetType, result);
+                    if (existing != null) {
+                        result = existing;
+                    }
+                    
+                } else {
+                    for (Constructor<?> constructor : constructors) {
+                        if (constructor.getParameterTypes().length == 0) {
+                            result = (ObjectFactory<T>) USE_DEFAULT_CONSTRUCTOR;
+                            break;
+                        }
+                    }
+                }
+                
+            }
+        }
+        
+        if (USE_DEFAULT_CONSTRUCTOR.equals(result)) {
+            result = null;
+        }
+        
+        return result;
+    }
+    
+    @SuppressWarnings("unchecked")
+    public <S, D> Type<? extends D> lookupConcreteDestinationType(Type<S> sourceType, Type<D> destinationType, MappingContext context) {
+        
+        Type<? extends D> concreteType = context.getConcreteClass(sourceType, destinationType);
+        
+        if (concreteType != null) {
+            return concreteType;
+        }
+        
+        /*
+         * Locate the destination set by it's resolved mapper
+         */
+        Set<Type<?>> destinationSet = aToBRegistry.get(sourceType);
+        if (destinationSet == null || destinationSet.isEmpty()) {
+            Mapper<S, D> registeredMapper = getRegisteredMapper(sourceType, destinationType);
+            if (registeredMapper != null) {
+                concreteType = (Type<? extends D>) (registeredMapper.getAType().isAssignableFrom(sourceType) ? registeredMapper.getBType()
+                        : registeredMapper.getAType());
+                if (!ClassUtil.isConcrete(concreteType)) {
+                    concreteType = (Type<? extends D>) resolveConcreteType(concreteType, destinationType);
+                } else {
+                    return null;
+                }
+            } else {
+                concreteType = (Type<? extends D>) resolveConcreteType(destinationType, destinationType);
+            }
+        } else {
+            for (final Type<?> type : destinationSet) {
+                if (destinationType.isAssignableFrom(type) && ClassUtil.isConcrete(type)) {
+                    if (type.equals(destinationType) || existsRegisteredMapper(sourceType, type, false)
+                            || !ClassUtil.isConcrete(destinationType)) {
+                        return (Type<? extends D>) type;
+                    }
+                }
+            }
+        }
+        
+        if (concreteType == null) {
+            concreteType = (Type<? extends D>) resolveConcreteType(destinationType, destinationType);
+        }
+        
+        return concreteType;
+    }
+    
+    /**
+     * @param type
+     * @param originalType
+     * @return a concrete type (if any) which has been registered for the
+     *         specified abstract type
+     */
+    protected Type<?> resolveConcreteType(Type<?> type, Type<?> originalType) {
+        
+        Type<?> concreteType = (Type<?>) this.concreteTypeRegistry.get(type);
+        if (concreteType == null) {
+            concreteType = (Type<?>) this.concreteTypeRegistry.get(type.getRawType());
+            if (concreteType != null) {
+                concreteType = TypeFactory.resolveValueOf(concreteType.getRawType(), type);
+            }
+        }
+        
+        if (concreteType != null && !concreteType.isAssignableFrom(originalType)) {
+            if (ClassUtil.isConcrete(originalType)) {
+                concreteType = originalType;
+            } else {
+                concreteType = (Type<?>) this.concreteTypeRegistry.get(originalType);
+                if (concreteType == null) {
+                    concreteType = (Type<?>) this.concreteTypeRegistry.get(originalType.getRawType());
+                    if (concreteType != null) {
+                        concreteType = TypeFactory.resolveValueOf(concreteType, originalType);
+                    }
+                }
+            }
+        }
+        return concreteType;
+    }
+    
+    @SuppressWarnings("unchecked")
+    public <A, B> void registerClassMap(ClassMap<A, B> classMap) {
+        classMapRegistry.put(new MapperKey(classMap.getAType(), classMap.getBType()), (ClassMap<Object, Object>) classMap);
+        if (isBuilding || isBuilt) {
+            buildMapper(classMap, /* isAutoGenerated== */isBuilding);
+            
+            buildObjectFactories(classMap);
+            initializeUsedMappers(classMap);
+        }
+    }
+    
+    public <A, B> void registerClassMap(ClassMapBuilder<A, B> builder) {
+        registerClassMap(builder.toClassMap());
+    }
+    
+    public synchronized void build() {
+        
+        if (!isBuilding) {
+            isBuilding = true;
+            
+            converterFactory.setMapperFacade(mapperFacade);
+            
+            buildClassMapRegistry();
+            
+            for (final ClassMap<?, ?> classMap : classMapRegistry.values()) {
+                buildMapper(classMap, false);
+            }
+            
+            for (final ClassMap<?, ?> classMap : classMapRegistry.values()) {
+                buildObjectFactories(classMap);
+                initializeUsedMappers(classMap);
+            }
+            
+            isBuilt = true;
+            isBuilding = false;
+        }
+        
+    }
+    
+    public Set<ClassMap<Object, Object>> lookupUsedClassMap(MapperKey mapperKey) {
+        Set<ClassMap<Object, Object>> usedClassMapSet = usedMapperMetadataRegistry.get(mapperKey);
+        if (usedClassMapSet == null) {
+            usedClassMapSet = Collections.emptySet();
+        }
+        return usedClassMapSet;
+    }
+    
+    private void buildClassMapRegistry() {
+        // prepare a map for classmap (stored as set)
+        Map<MapperKey, ClassMap<Object, Object>> classMapsDictionary = new HashMap<MapperKey, ClassMap<Object, Object>>();
+        
+        Set<ClassMap<Object, Object>> classMaps = new HashSet<ClassMap<Object, Object>>(classMapRegistry.values());
+        
+        for (final ClassMap<Object, Object> classMap : classMaps) {
+            classMapsDictionary.put(new MapperKey(classMap.getAType(), classMap.getBType()), classMap);
+        }
+        
+        for (final ClassMap<?, ?> classMap : classMaps) {
+            MapperKey key = new MapperKey(classMap.getAType(), classMap.getBType());
+            
+            Set<ClassMap<Object, Object>> usedClassMapSet = new HashSet<ClassMap<Object, Object>>();
+            
+            for (final MapperKey parentMapperKey : classMap.getUsedMappers()) {
+                ClassMap<Object, Object> usedClassMap = classMapsDictionary.get(parentMapperKey);
+                if (usedClassMap == null) {
+                    throw new MappingException("Cannot find class mapping using mapper : " + classMap.getMapperClassName());
+                }
+                usedClassMapSet.add(usedClassMap);
+            }
+            usedMapperMetadataRegistry.put(key, usedClassMapSet);
+        }
+        
+    }
+    
+    @SuppressWarnings({ "unchecked" })
+    private <S, D> void buildObjectFactories(ClassMap<S, D> classMap) {
+        Type<?> aType = classMap.getAType();
+        Type<?> bType = classMap.getBType();
+        if (classMap.getConstructorA() != null && lookupObjectFactory(aType) == null) {
+            GeneratedObjectFactory objectFactory = objectFactoryGenerator.build(aType);
+            registerObjectFactory(objectFactory, (Type<Object>) aType);
+        }
+        
+        if (classMap.getConstructorB() != null && lookupObjectFactory(bType) == null) {
+            GeneratedObjectFactory objectFactory = objectFactoryGenerator.build(bType);
+            registerObjectFactory(objectFactory, (Type<Object>) bType);
+        }
+    }
+    
+    private static final Comparator<MapperKey> MAPPER_COMPARATOR = new Comparator<MapperKey>() {
+        
+        public int compare(MapperKey key1, MapperKey key2) {
+            if (key1.getAType().isAssignableFrom(key2.getAType()) && key1.getBType().isAssignableFrom(key2.getBType())) {
+                return 1;
+            } else if (key2.getAType().isAssignableFrom(key1.getAType()) && key2.getBType().isAssignableFrom(key1.getBType())) {
+                return -1;
+            } else if (key1.getAType().equals(key2.getAType()) && key1.getBType().equals(key2.getBType())) {
+                return 0;
+            } else {
+                throw new IllegalArgumentException("keys " + key1 + " and " + key2 + " are unrelated");
+            }
+        }
+    };
+    
+    @SuppressWarnings("unchecked")
+    private void initializeUsedMappers(ClassMap<?, ?> classMap) {
+        
+        Mapper<Object, Object> mapper = lookupMapper(new MapperKey(classMap.getAType(), classMap.getBType()));
+        
+        List<Mapper<Object, Object>> parentMappers = new ArrayList<Mapper<Object, Object>>();
+        
+        if (!classMap.getUsedMappers().isEmpty()) {
+            for (MapperKey parentMapperKey : classMap.getUsedMappers()) {
+                collectUsedMappers(classMap, parentMappers, parentMapperKey);
+            }
+        } else {
+            /*
+             * Attempt to auto-determine used mappers for this classmap;
+             * however, we should only add the most-specific of the available
+             * mappers to avoid calling the same mapper multiple times during a
+             * single map request
+             */
+            Set<MapperKey> usedMappers = new TreeSet<MapperKey>(MAPPER_COMPARATOR);
+            for (MapperKey key : this.classMapRegistry.keySet()) {
+                if (!key.getAType().equals(classMap.getAType()) || !key.getBType().equals(classMap.getBType())) {
+                    if (key.getAType().isAssignableFrom(classMap.getAType()) && key.getBType().isAssignableFrom(classMap.getBType())) {
+                        usedMappers.add(key);
+                    }
+                }
+            }
+            if (!usedMappers.isEmpty()) {
+                // Set<ClassMap<Object, Object>> usedClassMapSet = new
+                // HashSet<ClassMap<Object, Object>>();
+                MapperKey parentKey = usedMappers.iterator().next();
+                // usedClassMapSet.add(classMapRegistry.get(parentKey));
+                // usedMapperMetadataRegistry.put(parentKey, usedClassMapSet);
+                collectUsedMappers(classMap, parentMappers, parentKey);
+            }
+        }
+        
+        mapper.setUsedMappers(parentMappers.toArray(new Mapper[parentMappers.size()]));
+    }
+    
+    private void collectUsedMappers(ClassMap<?, ?> classMap, List<Mapper<Object, Object>> parentMappers, MapperKey parentMapperKey) {
+        Mapper<Object, Object> parentMapper = lookupMapper(parentMapperKey);
+        if (parentMapper == null) {
+            throw new MappingException("Cannot find used mappers for : " + classMap.getMapperClassName());
+        }
+        parentMappers.add(parentMapper);
+        
+        Set<ClassMap<Object, Object>> usedClassMapSet = usedMapperMetadataRegistry.get(parentMapperKey);
+        if (usedClassMapSet != null) {
+            for (ClassMap<Object, Object> cm : usedClassMapSet) {
+                collectUsedMappers(cm, parentMappers, new MapperKey(cm.getAType(), cm.getBType()));
+            }
+        }
+    }
+    
+    @SuppressWarnings("unchecked")
+    private void buildMapper(ClassMap<?, ?> classMap, boolean isAutoGenerated) {
+        register(classMap.getAType(), classMap.getBType());
+        register(classMap.getBType(), classMap.getAType());
+        
+        final MapperKey mapperKey = new MapperKey(classMap.getAType(), classMap.getBType());
+        final GeneratedMapperBase mapper = this.mapperGenerator.build(classMap);
+        mapper.setMapperFacade(mapperFacade);
+        mapper.setFromAutoMapping(isAutoGenerated);
+        if (classMap.getCustomizedMapper() != null) {
+            final Mapper<Object, Object> customizedMapper = (Mapper<Object, Object>) classMap.getCustomizedMapper();
+            mapper.setCustomMapper(customizedMapper);
+        }
+        mappersRegistry.put(mapperKey, mapper);
+        classMapRegistry.put(mapperKey, (ClassMap<Object, Object>) classMap);
+    }
+    
+    /**
+     * Registers that a mapping exists from the specified source type to the
+     * specified destination type
+     * 
+     * @param sourceType
+     * @param destinationType
+     */
+    protected <S, D> void register(Type<S> sourceType, Type<D> destinationType) {
+        Set<Type<?>> destinationSet = aToBRegistry.get(sourceType);
+        if (destinationSet == null) {
+            destinationSet = new TreeSet<Type<?>>();
+            aToBRegistry.put(sourceType, destinationSet);
+        }
+        destinationSet.add(destinationType);
+    }
+    
+    @SuppressWarnings("unchecked")
+    public <A, B> ClassMap<A, B> getClassMap(MapperKey mapperKey) {
+        return (ClassMap<A, B>) classMapRegistry.get(mapperKey);
+    }
+    
+    public Set<Type<? extends Object>> lookupMappedClasses(Type<?> type) {
+        return aToBRegistry.get(type);
+    }
+    
+    public ConverterFactory getConverterFactory() {
+        return converterFactory;
+    }
+    
+    public <T> void registerObjectFactory(ObjectFactory<T> objectFactory, Class<T> targetClass) {
+        registerObjectFactory(objectFactory, TypeFactory.<T> valueOf(targetClass));
+    }
+    
+    /**
+     * @return the (initialized) ClassMapBuilderFactory configured for this
+     *         mapper factory
+     */
+    protected ClassMapBuilderFactory getClassMapBuilderFactory() {
+        if (!classMapBuilderFactory.isInitialized()) {
+            classMapBuilderFactory.setDefaultFieldMappers(defaultFieldMappers.toArray(new DefaultFieldMapper[defaultFieldMappers.size()]));
+        }
+        return classMapBuilderFactory;
+    }
+    
+    public <A, B> ClassMapBuilder<A, B> classMap(Type<A> aType, Type<B> bType) {
+        return getClassMapBuilderFactory().map(aType, bType);
+    }
+    
+    public <A, B> ClassMapBuilder<A, B> classMap(Class<A> aType, Type<B> bType) {
+        return classMap(TypeFactory.<A> valueOf(aType), bType);
+    }
+    
+    public <A, B> ClassMapBuilder<A, B> classMap(Type<A> aType, Class<B> bType) {
+        return classMap(aType, TypeFactory.<B> valueOf(bType));
+    }
+    
+    public <A, B> ClassMapBuilder<A, B> classMap(Class<A> aType, Class<B> bType) {
+        return classMap(TypeFactory.<A> valueOf(aType), TypeFactory.<B> valueOf(bType));
+    }
+    
+    /*
+     * (non-Javadoc)
+     * 
+     * @see
+     * ma.glasnost.orika.MapperFactory#registerMapper(ma.glasnost.orika.Mapper)
+     */
+    public <A, B> void registerMapper(Mapper<A, B> mapper) {
+        synchronized (this) {
+            this.mappersRegistry.put(new MapperKey(mapper.getAType(), mapper.getBType()), mapper);
+            mapper.setMapperFacade(this.mapperFacade);
+            register(mapper.getAType(), mapper.getBType());
+            register(mapper.getBType(), mapper.getAType());
+        }
+        
+    }
+    
+}