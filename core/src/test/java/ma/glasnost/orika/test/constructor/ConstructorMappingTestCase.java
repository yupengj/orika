package ma.glasnost.orika.test.constructor;

import static org.junit.Assert.assertEquals;
import static org.junit.Assert.assertNotNull;

import java.net.URL;
import java.net.URLStreamHandler;
import java.text.SimpleDateFormat;
import java.util.ArrayList;
import java.util.Calendar;
import java.util.Date;
import java.util.List;
import java.util.concurrent.TimeUnit;

import junit.framework.Assert;
import ma.glasnost.orika.DefaultFieldMapper;
import ma.glasnost.orika.MapperFacade;
import ma.glasnost.orika.MapperFactory;
import ma.glasnost.orika.converter.builtin.DateToStringConverter;
import ma.glasnost.orika.metadata.Type;
import ma.glasnost.orika.test.MappingUtil;
import ma.glasnost.orika.test.common.types.TestCaseClasses.Author;
import ma.glasnost.orika.test.common.types.TestCaseClasses.AuthorDTO;
import ma.glasnost.orika.test.common.types.TestCaseClasses.AuthorImpl;
import ma.glasnost.orika.test.common.types.TestCaseClasses.AuthorNested;
import ma.glasnost.orika.test.common.types.TestCaseClasses.Book;
import ma.glasnost.orika.test.common.types.TestCaseClasses.BookDTO;
import ma.glasnost.orika.test.common.types.TestCaseClasses.BookImpl;
import ma.glasnost.orika.test.common.types.TestCaseClasses.BookNested;
import ma.glasnost.orika.test.common.types.TestCaseClasses.Library;
import ma.glasnost.orika.test.common.types.TestCaseClasses.LibraryDTO;
import ma.glasnost.orika.test.common.types.TestCaseClasses.LibraryImpl;
import ma.glasnost.orika.test.common.types.TestCaseClasses.LibraryNested;
import ma.glasnost.orika.test.common.types.TestCaseClasses.Name;
import ma.glasnost.orika.test.common.types.TestCaseClasses.PrimitiveHolder;
import ma.glasnost.orika.test.common.types.TestCaseClasses.PrimitiveHolderDTO;
import ma.glasnost.orika.test.common.types.TestCaseClasses.PrimitiveWrapperHolder;
import ma.glasnost.orika.test.common.types.TestCaseClasses.PrimitiveWrapperHolderDTO;
import ma.glasnost.orika.test.constructor.TestCaseClasses.Holder;
import ma.glasnost.orika.test.constructor.TestCaseClasses.NestedPrimitiveHolder;
import ma.glasnost.orika.test.constructor.TestCaseClasses.Person;
import ma.glasnost.orika.test.constructor.TestCaseClasses.PersonVO;
import ma.glasnost.orika.test.constructor.TestCaseClasses.PersonVO2;
import ma.glasnost.orika.test.constructor.TestCaseClasses.PersonVO3;
import ma.glasnost.orika.test.constructor.TestCaseClasses.PrimitiveNumberHolder;
import ma.glasnost.orika.test.constructor.TestCaseClasses.WrapperHolder;

import org.apache.commons.collections.list.TreeList;
import org.junit.Test;

public class ConstructorMappingTestCase {
    
    private static final String DATE_CONVERTER = "dateConverter";
    private static final String DATE_PATTERN = "dd/MM/yyyy";
    
    @Test
    public void testSimpleCase() throws Throwable {
    	
        final SimpleDateFormat df = new SimpleDateFormat(DATE_PATTERN);
        MapperFactory factory = MappingUtil.getMapperFactory();
        
        factory.registerClassMap(factory.classMap(PersonVO.class, Person.class)
                //.constructorA()
                .fieldMap("dateOfBirth", "date")
                .converter(DATE_CONVERTER)
                .add()
                .byDefault()
                .toClassMap());
        factory.getConverterFactory().registerConverter(DATE_CONVERTER, new DateToStringConverter(DATE_PATTERN));
        
        factory.build();
        
        Person person = new Person();
        person.setFirstName("Abdelkrim");
        person.setLastName("EL KHETTABI");
        person.setDate(df.parse("01/01/1980"));
        person.setAge(31L);
        
        PersonVO vo = factory.getMapperFacade().map(person, PersonVO.class);
        
        Assert.assertEquals(person.getFirstName(), vo.getFirstName());
        Assert.assertEquals(person.getLastName(), vo.getLastName());
        Assert.assertTrue(person.getAge() == vo.getAge());
        Assert.assertEquals("01/01/1980", vo.getDateOfBirth());
    }
    
    
    @Test
    public void testFindConstructor() throws Throwable {
    	final SimpleDateFormat df = new SimpleDateFormat(DATE_PATTERN);
        MapperFactory factory = MappingUtil.getMapperFactory();
        
<<<<<<< HEAD
        factory.registerClassMap(ClassMapBuilder.map(PersonVO3.class, Person.class)
=======
        factory.registerClassMap(factory.classMap(PersonVO3.class, Person.class)
>>>>>>> 2b51c390
                .fieldMap("dateOfBirth", "date").converter(DATE_CONVERTER).add()
                .byDefault()
                .toClassMap());
        factory.getConverterFactory().registerConverter(DATE_CONVERTER, new DateToStringConverter(DATE_PATTERN));
        
      
        Person person = new Person();
        person.setFirstName("Abdelkrim");
        person.setLastName("EL KHETTABI");
        person.setDate(df.parse("01/01/1980"));
        person.setAge(31L);
        
        PersonVO3 vo = factory.getMapperFacade().map(person, PersonVO3.class);
        
        Assert.assertEquals(person.getFirstName(), vo.getFirstName());
        Assert.assertEquals(person.getLastName(), vo.getLastName());
        Assert.assertTrue(person.getAge() == vo.getAge());
        Assert.assertEquals("01/01/1980", vo.getDateOfBirth());
    }
    
    public static long yearsDifference(final Date start, final Date end) {
		long diff = end.getTime() - start.getTime();
		return diff / TimeUnit.SECONDS.toMillis(60*60*24*365);
	}
    
    @Test
    public void testFindConstructor2() throws Throwable {
    	final SimpleDateFormat df = new SimpleDateFormat(DATE_PATTERN);
        MapperFactory factory = MappingUtil.getMapperFactory();
        
<<<<<<< HEAD
        factory.registerClassMap(ClassMapBuilder.map(PersonVO3.class, Person.class)
                .field("firstName", "firstName")
                .field("lastName", "lastName")
        		.field("dateOfBirth", "date").toClassMap());
=======
        factory.registerClassMap(factory.classMap(PersonVO3.class, Person.class)
                .field("firstName", "firstName")
                .field("lastName", "lastName")
        		.field("dateOfBirth", "date"));
>>>>>>> 2b51c390
        factory.getConverterFactory().registerConverter(DATE_CONVERTER, new DateToStringConverter(DATE_PATTERN));
        
        Person person = new Person();
        person.setFirstName("Abdelkrim");
        person.setLastName("EL KHETTABI");
        person.setDate(df.parse("01/01/1980"));
        
        Calendar c = Calendar.getInstance();
        c.set(Calendar.YEAR, 1980);
        c.set(Calendar.MONTH, 0);
        c.set(Calendar.DAY_OF_MONTH, 1);
        
        person.setAge(yearsDifference(c.getTime(), new Date()));
        
        PersonVO3 vo = factory.getMapperFacade().map(person, PersonVO3.class);
        
        Assert.assertEquals(person.getFirstName(), vo.getFirstName());
        Assert.assertEquals(person.getLastName(), vo.getLastName());
        Assert.assertTrue(person.getAge() == vo.getAge());
        Assert.assertEquals("01/01/1980", vo.getDateOfBirth());
    }
    
    @Test
    public void testAutomaticCaseWithHint() throws Throwable {
        
        final SimpleDateFormat df = new SimpleDateFormat(DATE_PATTERN);
        MapperFactory factory = MappingUtil.getMapperFactory();
        
        factory.registerDefaultFieldMapper(new DefaultFieldMapper() {

        	public String suggestMappedField(String fromProperty,
					Type<?> fromPropertyType) {
					if ("dateOfBirth".equals(fromProperty)) {
						return "date";
					} else if("date".equals(fromProperty)) {
						return "dateOfBirth";
					}
					return null;
				}
	        });

        factory.getConverterFactory().registerConverter(new DateToStringConverter(DATE_PATTERN));
        
        
        Person person = new Person();
        person.setFirstName("Abdelkrim");
        person.setLastName("EL KHETTABI");
        person.setDate(df.parse("01/01/1980"));
        person.setAge(31L);
        
        PersonVO vo = factory.getMapperFacade().map(person, PersonVO.class);
        
        Assert.assertEquals(person.getFirstName(), vo.getFirstName());
        Assert.assertEquals(person.getLastName(), vo.getLastName());
        Assert.assertTrue(person.getAge() == vo.getAge());
        Assert.assertEquals("01/01/1980", vo.getDateOfBirth());
    }
    
    @Test
    public void testPrimitiveToPrimitiveTypes() {
    	
    	PrimitiveHolder primitiveHolder = 
    			new PrimitiveHolder(
    					Short.MAX_VALUE, 
    					Integer.MAX_VALUE, 
    					Long.MAX_VALUE, 
    					Float.MAX_VALUE, 
    					Double.MAX_VALUE,
    					Character.MAX_VALUE, 
    					true,
    					Byte.MAX_VALUE);
    	
    	MapperFactory factory = MappingUtil.getMapperFactory();
    	
    	PrimitiveHolderDTO dto = factory.getMapperFacade().map(primitiveHolder, PrimitiveHolderDTO.class);
    	
    	assertValidMapping(primitiveHolder,dto);
    	
    	PrimitiveHolder mapBack = factory.getMapperFacade().map(dto, PrimitiveHolder.class);
    	
    	assertValidMapping(mapBack, dto);
    }
    
    @Test
    public void testPrimitiveToWrapperTypes() {
    	
    	PrimitiveHolder primitiveHolder = 
    			new PrimitiveHolder(
    					Short.MAX_VALUE, 
    					Integer.MAX_VALUE, 
    					Long.MAX_VALUE, 
    					Float.MAX_VALUE, 
    					Double.MAX_VALUE,
    					Character.MAX_VALUE, 
    					true,
    					Byte.MAX_VALUE);
    	
    	MapperFactory factory = MappingUtil.getMapperFactory();
    	
    	PrimitiveWrapperHolder wrapper = factory.getMapperFacade().map(primitiveHolder, PrimitiveWrapperHolder.class);
    	
    	assertValidMapping(wrapper, primitiveHolder);
    	
    	PrimitiveHolder mapBack = factory.getMapperFacade().map(wrapper, PrimitiveHolder.class);
    	
    	assertValidMapping(wrapper, mapBack);
    }
    
    @Test
    public void testWrapperToWrapperTypes() {
    	
    	PrimitiveWrapperHolder primitiveHolder = 
    			new PrimitiveWrapperHolder(
    					Short.MAX_VALUE, 
    					Integer.MAX_VALUE, 
    					Long.MAX_VALUE, 
    					Float.MAX_VALUE, 
    					Double.MAX_VALUE,
    					Character.MAX_VALUE, 
    					true,
    					Byte.MAX_VALUE);
    	
    	MapperFactory factory = MappingUtil.getMapperFactory();
    	
    	PrimitiveWrapperHolderDTO dto = factory.getMapperFacade().map(primitiveHolder, PrimitiveWrapperHolderDTO.class);
    	
    	assertValidMapping(primitiveHolder, dto);
    	
    	PrimitiveWrapperHolder mapBack = factory.getMapperFacade().map(dto, PrimitiveWrapperHolder.class);
    	
    	assertValidMapping(mapBack, dto);
    }
    
    @Test
    public void testPrimitivePropertiesWithWrapperConstructor() throws Throwable {
    	
    	final SimpleDateFormat df = new SimpleDateFormat(DATE_PATTERN);
        MapperFactory factory = MappingUtil.getMapperFactory();
        
        factory.registerDefaultFieldMapper(new DefaultFieldMapper() {

        	public String suggestMappedField(String fromProperty,
					Type<?> fromPropertyType) {
					if ("dateOfBirth".equals(fromProperty)) {
						return "date";
					} else if("date".equals(fromProperty)) {
						return "dateOfBirth";
					}
					return null;
				}
	        });

        factory.getConverterFactory().registerConverter(new DateToStringConverter(DATE_PATTERN));
        
        Person person = new Person();
        person.setFirstName("Abdelkrim");
        person.setLastName("EL KHETTABI");
        person.setDate(df.parse("01/01/1980"));
        person.setAge(31L);
        
        PersonVO2 vo = factory.getMapperFacade().map(person, PersonVO2.class);
        
        Assert.assertEquals(person.getFirstName(), vo.getFirstName());
        Assert.assertEquals(person.getLastName(), vo.getLastName());
        Assert.assertTrue(person.getAge() == vo.getAge());
        Assert.assertEquals("01/01/1980", vo.getDateOfBirth());
    	
    }
    
    @Test
    public void testBaseCaseWithCollectionTypes() {
    	
    	List<Book> books = new ArrayList<Book>(4);
    	
    	Author author1 = new AuthorImpl("Author #1");
    	Author author2 = new AuthorImpl("Author #2");
    	
    	books.add(new BookImpl("Book #1", author1));
    	books.add(new BookImpl("Book #2", author1));
    	books.add(new BookImpl("Book #3", author2));
    	books.add(new BookImpl("Book #4", author2));
    	
    	Library library = new LibraryImpl("Library #1", books);
    	
    	MapperFactory factory = MappingUtil.getMapperFactory();
    	MapperFacade mapper = factory.getMapperFacade();
    	
    	LibraryDTO mapped = mapper.map(library, LibraryDTO.class);
    	
    	assertValidMapping(library,mapped);
    	
    	Library libraryMapBack = mapper.map(mapped, LibraryImpl.class);
    	
    	assertValidMapping(libraryMapBack,mapped);
    	
    }
    
    @Test
    public void testMappingNestedTypes() {
    	
    	List<BookNested> books = new ArrayList<BookNested>(4);
    	
    	AuthorNested author1 = new AuthorNested(new Name("Abdelkrim","EL KHETTABI"));
    	AuthorNested author2 = new AuthorNested(new Name("Bill","Shakespeare"));
    	
    	books.add(new BookNested("Book #1", author1));
    	books.add(new BookNested("Book #2", author1));
    	books.add(new BookNested("Book #3", author2));
    	books.add(new BookNested("Book #4", author2));
    	
    	LibraryNested library = new LibraryNested("Library #1", books);
    	
    	MapperFactory factory = MappingUtil.getMapperFactory();
    	factory.registerClassMap(
    			factory.classMap(AuthorNested.class, AuthorDTO.class)
    				.field("name.fullName", "name").byDefault().toClassMap());
    
    	MapperFacade mapper = factory.getMapperFacade();
    	
    	LibraryDTO mapped = mapper.map(library, LibraryDTO.class);
    	
    	assertValidMapping(library,mapped);
    	
    	/*
    	// this situation is a bit too complicated to handle normally; 
    	// how would Orika even know how to create a Name object which takes
    	// in multiple parameters it cannot find on the source object?
    	LibraryNested libraryMapBack = mapper.map(mapped, LibraryNested.class);
    	
    	assertValidMapping(libraryMapBack,mapped);
    	
    	*/
    }
    
    
    @Test
    public void testComplexMappingNestedTypes() {
    	
    	
    	PrimitiveNumberHolder numbers = 
    			new PrimitiveNumberHolder(
    					Short.MAX_VALUE, 
    					Integer.MAX_VALUE, 
    					Long.MAX_VALUE, 
    					Float.MAX_VALUE, 
    					Double.MAX_VALUE);
    	
    	NestedPrimitiveHolder primitiveHolder = new NestedPrimitiveHolder(numbers, Character.MAX_VALUE, Boolean.TRUE, Byte.MAX_VALUE);
    	
    	Holder holder = new Holder(primitiveHolder);
    	
    	MapperFactory factory = MappingUtil.getMapperFactory();
    	factory.registerClassMap(
    			factory.classMap(NestedPrimitiveHolder.class, PrimitiveWrapperHolder.class)
    				.field("numbers.shortValue", "shortValue")
    				.field("numbers.intValue", "intValue")
    				.field("numbers.longValue", "longValue")
    				.field("numbers.floatValue", "floatValue")
    				.field("numbers.doubleValue", "doubleValue")
    				.byDefault().toClassMap());
    	
    	WrapperHolder wrapper = factory.getMapperFacade().map(holder, WrapperHolder.class);
    	
    	assertValidMapping(holder, wrapper);
	
    } 
    
    
    public static class URLDto1 {
    	public String protocolX;
    	public String hostX; 
    	public int portX;
    	public String fileX;
    }
    
    public static class URLDto2 {
    	public String protocol;
    	public String host; 
    	public String file;
    }
    
    public static class URLDto3 {
    	public String protocol;
    	public String host; 
    	public int port;
    	public String file;
    	public URLStreamHandler handler;
    }
    
    public static class URLDto4 {
    	public URL context;
    	public String spec;
    }
    
    @Test
    public void testConstructorsWithoutDebugInfo() {
    	MapperFactory factory = MappingUtil.getMapperFactory();
    	factory.registerClassMap(
    			factory.classMap(URLDto1.class, URL.class)
		    		.field("protocolX", "protocol")
		    		.field("hostX", "host")
		    		.field("portX", "port")
		    		.field("fileX", "file"));
    	MapperFacade mapper = factory.getMapperFacade();
    	
    	URLDto1 dto1 = new URLDto1();
    	dto1.protocolX = "http";
    	dto1.hostX = "somewhere.com";
    	dto1.portX = 8080;
    	dto1.fileX = "index.html";
    	
    	URL url = mapper.map(dto1, URL.class);
    	Assert.assertNotNull(url);
    	Assert.assertEquals(dto1.protocolX, url.getProtocol());
    	Assert.assertEquals(dto1.hostX, url.getHost());
    	Assert.assertEquals(dto1.portX, url.getPort());
    	
    }
    
    // ~~~~~~~~~~~~~~~~~~~~~~~~~~~~~~~~~~~~~~~~~~~~~~~~~~~~~~~~~~~~~~~~~~~~~~~~~~~~~~~~
    // Common mapping validations
    // ~~~~~~~~~~~~~~~~~~~~~~~~~~~~~~~~~~~~~~~~~~~~~~~~~~~~~~~~~~~~~~~~~~~~~~~~~~~~~~~~
    
    private void assertValidMapping(Holder holder, WrapperHolder dto) {
    	assertValidMapping(holder.getNested(), dto.getNested());
    }
    
    private void assertValidMapping(NestedPrimitiveHolder nested, PrimitiveWrapperHolder wrapper) {
    	assertEquals(nested.getNumbers().getShortValue(), wrapper.getShortValue().shortValue());
    	assertEquals(nested.getNumbers().getIntValue(), wrapper.getIntValue().intValue());
    	assertEquals(nested.getNumbers().getLongValue(), wrapper.getLongValue().longValue());
    	assertEquals(nested.getNumbers().getFloatValue(), wrapper.getFloatValue(), 1.0f);
    	assertEquals(nested.getNumbers().getDoubleValue(), wrapper.getDoubleValue(), 1.0d);
    	assertEquals(nested.getCharValue(), wrapper.getCharValue().charValue());
    	assertEquals(nested.isBooleanValue(), wrapper.getBooleanValue().booleanValue());
    	assertEquals(nested.getByteValue(), wrapper.getByteValue().byteValue());
    }
    
    private void assertValidMapping(PrimitiveHolder primitiveHolder, PrimitiveHolderDTO dto) {
    	assertEquals(primitiveHolder.getShortValue(), dto.getShortValue());
    	assertEquals(primitiveHolder.getIntValue(), dto.getIntValue());
    	assertEquals(primitiveHolder.getLongValue(), dto.getLongValue());
    	assertEquals(primitiveHolder.getFloatValue(), dto.getFloatValue(), 1.0f);
    	assertEquals(primitiveHolder.getDoubleValue(), dto.getDoubleValue(), 1.0d);
    	assertEquals(primitiveHolder.getCharValue(), dto.getCharValue());
    	assertEquals(primitiveHolder.isBooleanValue(), dto.isBooleanValue());
    	assertEquals(primitiveHolder.getByteValue(), dto.getByteValue());
    }
    
    private void assertValidMapping(PrimitiveWrapperHolder primitiveHolder, PrimitiveWrapperHolderDTO dto) {
    	assertEquals(primitiveHolder.getShortValue(), dto.getShortValue());
    	assertEquals(primitiveHolder.getIntValue(), dto.getIntValue());
    	assertEquals(primitiveHolder.getLongValue(), dto.getLongValue());
    	assertEquals(primitiveHolder.getFloatValue(), dto.getFloatValue(), 1.0f);
    	assertEquals(primitiveHolder.getDoubleValue(), dto.getDoubleValue(), 1.0d);
    	assertEquals(primitiveHolder.getCharValue(), dto.getCharValue());
    	assertEquals(primitiveHolder.getBooleanValue(), dto.getBooleanValue());
    	assertEquals(primitiveHolder.getByteValue(), dto.getByteValue());
    }
    
    private void assertValidMapping(PrimitiveWrapperHolder wrappers, PrimitiveHolder primitives) {
    	assertEquals(wrappers.getShortValue().shortValue(), primitives.getShortValue());
    	assertEquals(wrappers.getIntValue().intValue(), primitives.getIntValue());
    	assertEquals(wrappers.getLongValue().longValue(), primitives.getLongValue());
    	assertEquals(wrappers.getFloatValue().floatValue(), primitives.getFloatValue(), 1.0f);
    	assertEquals(wrappers.getDoubleValue().doubleValue(), primitives.getDoubleValue(), 1.0d);
    	assertEquals(wrappers.getCharValue().charValue(), primitives.getCharValue());
    	assertEquals(wrappers.getBooleanValue().booleanValue(), primitives.isBooleanValue());
    	assertEquals(wrappers.getByteValue().byteValue(), primitives.getByteValue());
    }
    
    
    private void assertValidMapping(Library library, LibraryDTO dto) {
    	
    	assertNotNull(library);
    	assertNotNull(dto);
    	
    	assertNotNull(library.getBooks());
    	assertNotNull(dto.getBooks());
    	
    	@SuppressWarnings("unchecked")
		List<Book> sortedBooks = new TreeList(library.getBooks()); 
    	
    	@SuppressWarnings("unchecked")
		List<BookDTO> sortedDTOs = new TreeList(dto.getBooks());
    	
    	assertEquals(sortedBooks.size(), sortedDTOs.size());
    	
    	for (int i = 0, count=sortedBooks.size(); i < count; ++i) {
    		Book book = sortedBooks.get(i);
    		BookDTO bookDto = sortedDTOs.get(i);
    		assertValidMapping(book,bookDto);
    	}
    }
    
    private void assertValidMapping(LibraryNested library, LibraryDTO dto) {
    	
    	assertNotNull(library);
    	assertNotNull(dto);
    	
    	assertNotNull(library.getBooks());
    	assertNotNull(dto.getBooks());
    	
    	@SuppressWarnings("unchecked")
		List<BookNested> sortedBooks = new TreeList(library.getBooks()); 
    	
    	@SuppressWarnings("unchecked")
		List<BookDTO> sortedDTOs = new TreeList(dto.getBooks());
    	
    	assertEquals(sortedBooks.size(), sortedDTOs.size());
    	
    	for (int i = 0, count=sortedBooks.size(); i < count; ++i) {
    		BookNested book = sortedBooks.get(i);
    		BookDTO bookDto = sortedDTOs.get(i);
    		assertValidMapping(book,bookDto);
    	}
    }
    
    private void assertValidMapping(Book book, BookDTO dto) {
    	assertNotNull(book);
    	assertNotNull(dto);
    	assertEquals(book.getTitle(), dto.getTitle());
    	assertValidMapping(book.getAuthor(), dto.getAuthor());
    }
    
    private void assertValidMapping(BookNested book, BookDTO dto) {
    	assertNotNull(book);
    	assertNotNull(dto);
    	assertEquals(book.getTitle(), dto.getTitle());
    	assertValidMapping(book.getAuthor(), dto.getAuthor());
    }
    
    private void assertValidMapping(Author author, AuthorDTO authorDTO) {
    	assertNotNull(author);
    	assertNotNull(authorDTO);
    	assertEquals(author.getName(),authorDTO.getName());
    }
    
    private void assertValidMapping(AuthorNested author, AuthorDTO authorDTO) {
    	assertNotNull(author);
    	assertNotNull(authorDTO);
    	assertEquals(author.getName().getFullName(),authorDTO.getName());
    }
    
    
    
    
}
<|MERGE_RESOLUTION|>--- conflicted
+++ resolved
@@ -1,586 +1,575 @@
-package ma.glasnost.orika.test.constructor;
-
-import static org.junit.Assert.assertEquals;
-import static org.junit.Assert.assertNotNull;
-
-import java.net.URL;
-import java.net.URLStreamHandler;
-import java.text.SimpleDateFormat;
-import java.util.ArrayList;
-import java.util.Calendar;
-import java.util.Date;
-import java.util.List;
-import java.util.concurrent.TimeUnit;
-
-import junit.framework.Assert;
-import ma.glasnost.orika.DefaultFieldMapper;
-import ma.glasnost.orika.MapperFacade;
-import ma.glasnost.orika.MapperFactory;
-import ma.glasnost.orika.converter.builtin.DateToStringConverter;
-import ma.glasnost.orika.metadata.Type;
-import ma.glasnost.orika.test.MappingUtil;
-import ma.glasnost.orika.test.common.types.TestCaseClasses.Author;
-import ma.glasnost.orika.test.common.types.TestCaseClasses.AuthorDTO;
-import ma.glasnost.orika.test.common.types.TestCaseClasses.AuthorImpl;
-import ma.glasnost.orika.test.common.types.TestCaseClasses.AuthorNested;
-import ma.glasnost.orika.test.common.types.TestCaseClasses.Book;
-import ma.glasnost.orika.test.common.types.TestCaseClasses.BookDTO;
-import ma.glasnost.orika.test.common.types.TestCaseClasses.BookImpl;
-import ma.glasnost.orika.test.common.types.TestCaseClasses.BookNested;
-import ma.glasnost.orika.test.common.types.TestCaseClasses.Library;
-import ma.glasnost.orika.test.common.types.TestCaseClasses.LibraryDTO;
-import ma.glasnost.orika.test.common.types.TestCaseClasses.LibraryImpl;
-import ma.glasnost.orika.test.common.types.TestCaseClasses.LibraryNested;
-import ma.glasnost.orika.test.common.types.TestCaseClasses.Name;
-import ma.glasnost.orika.test.common.types.TestCaseClasses.PrimitiveHolder;
-import ma.glasnost.orika.test.common.types.TestCaseClasses.PrimitiveHolderDTO;
-import ma.glasnost.orika.test.common.types.TestCaseClasses.PrimitiveWrapperHolder;
-import ma.glasnost.orika.test.common.types.TestCaseClasses.PrimitiveWrapperHolderDTO;
-import ma.glasnost.orika.test.constructor.TestCaseClasses.Holder;
-import ma.glasnost.orika.test.constructor.TestCaseClasses.NestedPrimitiveHolder;
-import ma.glasnost.orika.test.constructor.TestCaseClasses.Person;
-import ma.glasnost.orika.test.constructor.TestCaseClasses.PersonVO;
-import ma.glasnost.orika.test.constructor.TestCaseClasses.PersonVO2;
-import ma.glasnost.orika.test.constructor.TestCaseClasses.PersonVO3;
-import ma.glasnost.orika.test.constructor.TestCaseClasses.PrimitiveNumberHolder;
-import ma.glasnost.orika.test.constructor.TestCaseClasses.WrapperHolder;
-
-import org.apache.commons.collections.list.TreeList;
-import org.junit.Test;
-
-public class ConstructorMappingTestCase {
-    
-    private static final String DATE_CONVERTER = "dateConverter";
-    private static final String DATE_PATTERN = "dd/MM/yyyy";
-    
-    @Test
-    public void testSimpleCase() throws Throwable {
-    	
-        final SimpleDateFormat df = new SimpleDateFormat(DATE_PATTERN);
-        MapperFactory factory = MappingUtil.getMapperFactory();
-        
-        factory.registerClassMap(factory.classMap(PersonVO.class, Person.class)
-                //.constructorA()
-                .fieldMap("dateOfBirth", "date")
-                .converter(DATE_CONVERTER)
-                .add()
-                .byDefault()
-                .toClassMap());
-        factory.getConverterFactory().registerConverter(DATE_CONVERTER, new DateToStringConverter(DATE_PATTERN));
-        
-        factory.build();
-        
-        Person person = new Person();
-        person.setFirstName("Abdelkrim");
-        person.setLastName("EL KHETTABI");
-        person.setDate(df.parse("01/01/1980"));
-        person.setAge(31L);
-        
-        PersonVO vo = factory.getMapperFacade().map(person, PersonVO.class);
-        
-        Assert.assertEquals(person.getFirstName(), vo.getFirstName());
-        Assert.assertEquals(person.getLastName(), vo.getLastName());
-        Assert.assertTrue(person.getAge() == vo.getAge());
-        Assert.assertEquals("01/01/1980", vo.getDateOfBirth());
-    }
-    
-    
-    @Test
-    public void testFindConstructor() throws Throwable {
-    	final SimpleDateFormat df = new SimpleDateFormat(DATE_PATTERN);
-        MapperFactory factory = MappingUtil.getMapperFactory();
-        
-<<<<<<< HEAD
-        factory.registerClassMap(ClassMapBuilder.map(PersonVO3.class, Person.class)
-=======
-        factory.registerClassMap(factory.classMap(PersonVO3.class, Person.class)
->>>>>>> 2b51c390
-                .fieldMap("dateOfBirth", "date").converter(DATE_CONVERTER).add()
-                .byDefault()
-                .toClassMap());
-        factory.getConverterFactory().registerConverter(DATE_CONVERTER, new DateToStringConverter(DATE_PATTERN));
-        
-      
-        Person person = new Person();
-        person.setFirstName("Abdelkrim");
-        person.setLastName("EL KHETTABI");
-        person.setDate(df.parse("01/01/1980"));
-        person.setAge(31L);
-        
-        PersonVO3 vo = factory.getMapperFacade().map(person, PersonVO3.class);
-        
-        Assert.assertEquals(person.getFirstName(), vo.getFirstName());
-        Assert.assertEquals(person.getLastName(), vo.getLastName());
-        Assert.assertTrue(person.getAge() == vo.getAge());
-        Assert.assertEquals("01/01/1980", vo.getDateOfBirth());
-    }
-    
-    public static long yearsDifference(final Date start, final Date end) {
-		long diff = end.getTime() - start.getTime();
-		return diff / TimeUnit.SECONDS.toMillis(60*60*24*365);
-	}
-    
-    @Test
-    public void testFindConstructor2() throws Throwable {
-    	final SimpleDateFormat df = new SimpleDateFormat(DATE_PATTERN);
-        MapperFactory factory = MappingUtil.getMapperFactory();
-        
-<<<<<<< HEAD
-        factory.registerClassMap(ClassMapBuilder.map(PersonVO3.class, Person.class)
-                .field("firstName", "firstName")
-                .field("lastName", "lastName")
-        		.field("dateOfBirth", "date").toClassMap());
-=======
-        factory.registerClassMap(factory.classMap(PersonVO3.class, Person.class)
-                .field("firstName", "firstName")
-                .field("lastName", "lastName")
-        		.field("dateOfBirth", "date"));
->>>>>>> 2b51c390
-        factory.getConverterFactory().registerConverter(DATE_CONVERTER, new DateToStringConverter(DATE_PATTERN));
-        
-        Person person = new Person();
-        person.setFirstName("Abdelkrim");
-        person.setLastName("EL KHETTABI");
-        person.setDate(df.parse("01/01/1980"));
-        
-        Calendar c = Calendar.getInstance();
-        c.set(Calendar.YEAR, 1980);
-        c.set(Calendar.MONTH, 0);
-        c.set(Calendar.DAY_OF_MONTH, 1);
-        
-        person.setAge(yearsDifference(c.getTime(), new Date()));
-        
-        PersonVO3 vo = factory.getMapperFacade().map(person, PersonVO3.class);
-        
-        Assert.assertEquals(person.getFirstName(), vo.getFirstName());
-        Assert.assertEquals(person.getLastName(), vo.getLastName());
-        Assert.assertTrue(person.getAge() == vo.getAge());
-        Assert.assertEquals("01/01/1980", vo.getDateOfBirth());
-    }
-    
-    @Test
-    public void testAutomaticCaseWithHint() throws Throwable {
-        
-        final SimpleDateFormat df = new SimpleDateFormat(DATE_PATTERN);
-        MapperFactory factory = MappingUtil.getMapperFactory();
-        
-        factory.registerDefaultFieldMapper(new DefaultFieldMapper() {
-
-        	public String suggestMappedField(String fromProperty,
-					Type<?> fromPropertyType) {
-					if ("dateOfBirth".equals(fromProperty)) {
-						return "date";
-					} else if("date".equals(fromProperty)) {
-						return "dateOfBirth";
-					}
-					return null;
-				}
-	        });
-
-        factory.getConverterFactory().registerConverter(new DateToStringConverter(DATE_PATTERN));
-        
-        
-        Person person = new Person();
-        person.setFirstName("Abdelkrim");
-        person.setLastName("EL KHETTABI");
-        person.setDate(df.parse("01/01/1980"));
-        person.setAge(31L);
-        
-        PersonVO vo = factory.getMapperFacade().map(person, PersonVO.class);
-        
-        Assert.assertEquals(person.getFirstName(), vo.getFirstName());
-        Assert.assertEquals(person.getLastName(), vo.getLastName());
-        Assert.assertTrue(person.getAge() == vo.getAge());
-        Assert.assertEquals("01/01/1980", vo.getDateOfBirth());
-    }
-    
-    @Test
-    public void testPrimitiveToPrimitiveTypes() {
-    	
-    	PrimitiveHolder primitiveHolder = 
-    			new PrimitiveHolder(
-    					Short.MAX_VALUE, 
-    					Integer.MAX_VALUE, 
-    					Long.MAX_VALUE, 
-    					Float.MAX_VALUE, 
-    					Double.MAX_VALUE,
-    					Character.MAX_VALUE, 
-    					true,
-    					Byte.MAX_VALUE);
-    	
-    	MapperFactory factory = MappingUtil.getMapperFactory();
-    	
-    	PrimitiveHolderDTO dto = factory.getMapperFacade().map(primitiveHolder, PrimitiveHolderDTO.class);
-    	
-    	assertValidMapping(primitiveHolder,dto);
-    	
-    	PrimitiveHolder mapBack = factory.getMapperFacade().map(dto, PrimitiveHolder.class);
-    	
-    	assertValidMapping(mapBack, dto);
-    }
-    
-    @Test
-    public void testPrimitiveToWrapperTypes() {
-    	
-    	PrimitiveHolder primitiveHolder = 
-    			new PrimitiveHolder(
-    					Short.MAX_VALUE, 
-    					Integer.MAX_VALUE, 
-    					Long.MAX_VALUE, 
-    					Float.MAX_VALUE, 
-    					Double.MAX_VALUE,
-    					Character.MAX_VALUE, 
-    					true,
-    					Byte.MAX_VALUE);
-    	
-    	MapperFactory factory = MappingUtil.getMapperFactory();
-    	
-    	PrimitiveWrapperHolder wrapper = factory.getMapperFacade().map(primitiveHolder, PrimitiveWrapperHolder.class);
-    	
-    	assertValidMapping(wrapper, primitiveHolder);
-    	
-    	PrimitiveHolder mapBack = factory.getMapperFacade().map(wrapper, PrimitiveHolder.class);
-    	
-    	assertValidMapping(wrapper, mapBack);
-    }
-    
-    @Test
-    public void testWrapperToWrapperTypes() {
-    	
-    	PrimitiveWrapperHolder primitiveHolder = 
-    			new PrimitiveWrapperHolder(
-    					Short.MAX_VALUE, 
-    					Integer.MAX_VALUE, 
-    					Long.MAX_VALUE, 
-    					Float.MAX_VALUE, 
-    					Double.MAX_VALUE,
-    					Character.MAX_VALUE, 
-    					true,
-    					Byte.MAX_VALUE);
-    	
-    	MapperFactory factory = MappingUtil.getMapperFactory();
-    	
-    	PrimitiveWrapperHolderDTO dto = factory.getMapperFacade().map(primitiveHolder, PrimitiveWrapperHolderDTO.class);
-    	
-    	assertValidMapping(primitiveHolder, dto);
-    	
-    	PrimitiveWrapperHolder mapBack = factory.getMapperFacade().map(dto, PrimitiveWrapperHolder.class);
-    	
-    	assertValidMapping(mapBack, dto);
-    }
-    
-    @Test
-    public void testPrimitivePropertiesWithWrapperConstructor() throws Throwable {
-    	
-    	final SimpleDateFormat df = new SimpleDateFormat(DATE_PATTERN);
-        MapperFactory factory = MappingUtil.getMapperFactory();
-        
-        factory.registerDefaultFieldMapper(new DefaultFieldMapper() {
-
-        	public String suggestMappedField(String fromProperty,
-					Type<?> fromPropertyType) {
-					if ("dateOfBirth".equals(fromProperty)) {
-						return "date";
-					} else if("date".equals(fromProperty)) {
-						return "dateOfBirth";
-					}
-					return null;
-				}
-	        });
-
-        factory.getConverterFactory().registerConverter(new DateToStringConverter(DATE_PATTERN));
-        
-        Person person = new Person();
-        person.setFirstName("Abdelkrim");
-        person.setLastName("EL KHETTABI");
-        person.setDate(df.parse("01/01/1980"));
-        person.setAge(31L);
-        
-        PersonVO2 vo = factory.getMapperFacade().map(person, PersonVO2.class);
-        
-        Assert.assertEquals(person.getFirstName(), vo.getFirstName());
-        Assert.assertEquals(person.getLastName(), vo.getLastName());
-        Assert.assertTrue(person.getAge() == vo.getAge());
-        Assert.assertEquals("01/01/1980", vo.getDateOfBirth());
-    	
-    }
-    
-    @Test
-    public void testBaseCaseWithCollectionTypes() {
-    	
-    	List<Book> books = new ArrayList<Book>(4);
-    	
-    	Author author1 = new AuthorImpl("Author #1");
-    	Author author2 = new AuthorImpl("Author #2");
-    	
-    	books.add(new BookImpl("Book #1", author1));
-    	books.add(new BookImpl("Book #2", author1));
-    	books.add(new BookImpl("Book #3", author2));
-    	books.add(new BookImpl("Book #4", author2));
-    	
-    	Library library = new LibraryImpl("Library #1", books);
-    	
-    	MapperFactory factory = MappingUtil.getMapperFactory();
-    	MapperFacade mapper = factory.getMapperFacade();
-    	
-    	LibraryDTO mapped = mapper.map(library, LibraryDTO.class);
-    	
-    	assertValidMapping(library,mapped);
-    	
-    	Library libraryMapBack = mapper.map(mapped, LibraryImpl.class);
-    	
-    	assertValidMapping(libraryMapBack,mapped);
-    	
-    }
-    
-    @Test
-    public void testMappingNestedTypes() {
-    	
-    	List<BookNested> books = new ArrayList<BookNested>(4);
-    	
-    	AuthorNested author1 = new AuthorNested(new Name("Abdelkrim","EL KHETTABI"));
-    	AuthorNested author2 = new AuthorNested(new Name("Bill","Shakespeare"));
-    	
-    	books.add(new BookNested("Book #1", author1));
-    	books.add(new BookNested("Book #2", author1));
-    	books.add(new BookNested("Book #3", author2));
-    	books.add(new BookNested("Book #4", author2));
-    	
-    	LibraryNested library = new LibraryNested("Library #1", books);
-    	
-    	MapperFactory factory = MappingUtil.getMapperFactory();
-    	factory.registerClassMap(
-    			factory.classMap(AuthorNested.class, AuthorDTO.class)
-    				.field("name.fullName", "name").byDefault().toClassMap());
-    
-    	MapperFacade mapper = factory.getMapperFacade();
-    	
-    	LibraryDTO mapped = mapper.map(library, LibraryDTO.class);
-    	
-    	assertValidMapping(library,mapped);
-    	
-    	/*
-    	// this situation is a bit too complicated to handle normally; 
-    	// how would Orika even know how to create a Name object which takes
-    	// in multiple parameters it cannot find on the source object?
-    	LibraryNested libraryMapBack = mapper.map(mapped, LibraryNested.class);
-    	
-    	assertValidMapping(libraryMapBack,mapped);
-    	
-    	*/
-    }
-    
-    
-    @Test
-    public void testComplexMappingNestedTypes() {
-    	
-    	
-    	PrimitiveNumberHolder numbers = 
-    			new PrimitiveNumberHolder(
-    					Short.MAX_VALUE, 
-    					Integer.MAX_VALUE, 
-    					Long.MAX_VALUE, 
-    					Float.MAX_VALUE, 
-    					Double.MAX_VALUE);
-    	
-    	NestedPrimitiveHolder primitiveHolder = new NestedPrimitiveHolder(numbers, Character.MAX_VALUE, Boolean.TRUE, Byte.MAX_VALUE);
-    	
-    	Holder holder = new Holder(primitiveHolder);
-    	
-    	MapperFactory factory = MappingUtil.getMapperFactory();
-    	factory.registerClassMap(
-    			factory.classMap(NestedPrimitiveHolder.class, PrimitiveWrapperHolder.class)
-    				.field("numbers.shortValue", "shortValue")
-    				.field("numbers.intValue", "intValue")
-    				.field("numbers.longValue", "longValue")
-    				.field("numbers.floatValue", "floatValue")
-    				.field("numbers.doubleValue", "doubleValue")
-    				.byDefault().toClassMap());
-    	
-    	WrapperHolder wrapper = factory.getMapperFacade().map(holder, WrapperHolder.class);
-    	
-    	assertValidMapping(holder, wrapper);
-	
-    } 
-    
-    
-    public static class URLDto1 {
-    	public String protocolX;
-    	public String hostX; 
-    	public int portX;
-    	public String fileX;
-    }
-    
-    public static class URLDto2 {
-    	public String protocol;
-    	public String host; 
-    	public String file;
-    }
-    
-    public static class URLDto3 {
-    	public String protocol;
-    	public String host; 
-    	public int port;
-    	public String file;
-    	public URLStreamHandler handler;
-    }
-    
-    public static class URLDto4 {
-    	public URL context;
-    	public String spec;
-    }
-    
-    @Test
-    public void testConstructorsWithoutDebugInfo() {
-    	MapperFactory factory = MappingUtil.getMapperFactory();
-    	factory.registerClassMap(
-    			factory.classMap(URLDto1.class, URL.class)
-		    		.field("protocolX", "protocol")
-		    		.field("hostX", "host")
-		    		.field("portX", "port")
-		    		.field("fileX", "file"));
-    	MapperFacade mapper = factory.getMapperFacade();
-    	
-    	URLDto1 dto1 = new URLDto1();
-    	dto1.protocolX = "http";
-    	dto1.hostX = "somewhere.com";
-    	dto1.portX = 8080;
-    	dto1.fileX = "index.html";
-    	
-    	URL url = mapper.map(dto1, URL.class);
-    	Assert.assertNotNull(url);
-    	Assert.assertEquals(dto1.protocolX, url.getProtocol());
-    	Assert.assertEquals(dto1.hostX, url.getHost());
-    	Assert.assertEquals(dto1.portX, url.getPort());
-    	
-    }
-    
-    // ~~~~~~~~~~~~~~~~~~~~~~~~~~~~~~~~~~~~~~~~~~~~~~~~~~~~~~~~~~~~~~~~~~~~~~~~~~~~~~~~
-    // Common mapping validations
-    // ~~~~~~~~~~~~~~~~~~~~~~~~~~~~~~~~~~~~~~~~~~~~~~~~~~~~~~~~~~~~~~~~~~~~~~~~~~~~~~~~
-    
-    private void assertValidMapping(Holder holder, WrapperHolder dto) {
-    	assertValidMapping(holder.getNested(), dto.getNested());
-    }
-    
-    private void assertValidMapping(NestedPrimitiveHolder nested, PrimitiveWrapperHolder wrapper) {
-    	assertEquals(nested.getNumbers().getShortValue(), wrapper.getShortValue().shortValue());
-    	assertEquals(nested.getNumbers().getIntValue(), wrapper.getIntValue().intValue());
-    	assertEquals(nested.getNumbers().getLongValue(), wrapper.getLongValue().longValue());
-    	assertEquals(nested.getNumbers().getFloatValue(), wrapper.getFloatValue(), 1.0f);
-    	assertEquals(nested.getNumbers().getDoubleValue(), wrapper.getDoubleValue(), 1.0d);
-    	assertEquals(nested.getCharValue(), wrapper.getCharValue().charValue());
-    	assertEquals(nested.isBooleanValue(), wrapper.getBooleanValue().booleanValue());
-    	assertEquals(nested.getByteValue(), wrapper.getByteValue().byteValue());
-    }
-    
-    private void assertValidMapping(PrimitiveHolder primitiveHolder, PrimitiveHolderDTO dto) {
-    	assertEquals(primitiveHolder.getShortValue(), dto.getShortValue());
-    	assertEquals(primitiveHolder.getIntValue(), dto.getIntValue());
-    	assertEquals(primitiveHolder.getLongValue(), dto.getLongValue());
-    	assertEquals(primitiveHolder.getFloatValue(), dto.getFloatValue(), 1.0f);
-    	assertEquals(primitiveHolder.getDoubleValue(), dto.getDoubleValue(), 1.0d);
-    	assertEquals(primitiveHolder.getCharValue(), dto.getCharValue());
-    	assertEquals(primitiveHolder.isBooleanValue(), dto.isBooleanValue());
-    	assertEquals(primitiveHolder.getByteValue(), dto.getByteValue());
-    }
-    
-    private void assertValidMapping(PrimitiveWrapperHolder primitiveHolder, PrimitiveWrapperHolderDTO dto) {
-    	assertEquals(primitiveHolder.getShortValue(), dto.getShortValue());
-    	assertEquals(primitiveHolder.getIntValue(), dto.getIntValue());
-    	assertEquals(primitiveHolder.getLongValue(), dto.getLongValue());
-    	assertEquals(primitiveHolder.getFloatValue(), dto.getFloatValue(), 1.0f);
-    	assertEquals(primitiveHolder.getDoubleValue(), dto.getDoubleValue(), 1.0d);
-    	assertEquals(primitiveHolder.getCharValue(), dto.getCharValue());
-    	assertEquals(primitiveHolder.getBooleanValue(), dto.getBooleanValue());
-    	assertEquals(primitiveHolder.getByteValue(), dto.getByteValue());
-    }
-    
-    private void assertValidMapping(PrimitiveWrapperHolder wrappers, PrimitiveHolder primitives) {
-    	assertEquals(wrappers.getShortValue().shortValue(), primitives.getShortValue());
-    	assertEquals(wrappers.getIntValue().intValue(), primitives.getIntValue());
-    	assertEquals(wrappers.getLongValue().longValue(), primitives.getLongValue());
-    	assertEquals(wrappers.getFloatValue().floatValue(), primitives.getFloatValue(), 1.0f);
-    	assertEquals(wrappers.getDoubleValue().doubleValue(), primitives.getDoubleValue(), 1.0d);
-    	assertEquals(wrappers.getCharValue().charValue(), primitives.getCharValue());
-    	assertEquals(wrappers.getBooleanValue().booleanValue(), primitives.isBooleanValue());
-    	assertEquals(wrappers.getByteValue().byteValue(), primitives.getByteValue());
-    }
-    
-    
-    private void assertValidMapping(Library library, LibraryDTO dto) {
-    	
-    	assertNotNull(library);
-    	assertNotNull(dto);
-    	
-    	assertNotNull(library.getBooks());
-    	assertNotNull(dto.getBooks());
-    	
-    	@SuppressWarnings("unchecked")
-		List<Book> sortedBooks = new TreeList(library.getBooks()); 
-    	
-    	@SuppressWarnings("unchecked")
-		List<BookDTO> sortedDTOs = new TreeList(dto.getBooks());
-    	
-    	assertEquals(sortedBooks.size(), sortedDTOs.size());
-    	
-    	for (int i = 0, count=sortedBooks.size(); i < count; ++i) {
-    		Book book = sortedBooks.get(i);
-    		BookDTO bookDto = sortedDTOs.get(i);
-    		assertValidMapping(book,bookDto);
-    	}
-    }
-    
-    private void assertValidMapping(LibraryNested library, LibraryDTO dto) {
-    	
-    	assertNotNull(library);
-    	assertNotNull(dto);
-    	
-    	assertNotNull(library.getBooks());
-    	assertNotNull(dto.getBooks());
-    	
-    	@SuppressWarnings("unchecked")
-		List<BookNested> sortedBooks = new TreeList(library.getBooks()); 
-    	
-    	@SuppressWarnings("unchecked")
-		List<BookDTO> sortedDTOs = new TreeList(dto.getBooks());
-    	
-    	assertEquals(sortedBooks.size(), sortedDTOs.size());
-    	
-    	for (int i = 0, count=sortedBooks.size(); i < count; ++i) {
-    		BookNested book = sortedBooks.get(i);
-    		BookDTO bookDto = sortedDTOs.get(i);
-    		assertValidMapping(book,bookDto);
-    	}
-    }
-    
-    private void assertValidMapping(Book book, BookDTO dto) {
-    	assertNotNull(book);
-    	assertNotNull(dto);
-    	assertEquals(book.getTitle(), dto.getTitle());
-    	assertValidMapping(book.getAuthor(), dto.getAuthor());
-    }
-    
-    private void assertValidMapping(BookNested book, BookDTO dto) {
-    	assertNotNull(book);
-    	assertNotNull(dto);
-    	assertEquals(book.getTitle(), dto.getTitle());
-    	assertValidMapping(book.getAuthor(), dto.getAuthor());
-    }
-    
-    private void assertValidMapping(Author author, AuthorDTO authorDTO) {
-    	assertNotNull(author);
-    	assertNotNull(authorDTO);
-    	assertEquals(author.getName(),authorDTO.getName());
-    }
-    
-    private void assertValidMapping(AuthorNested author, AuthorDTO authorDTO) {
-    	assertNotNull(author);
-    	assertNotNull(authorDTO);
-    	assertEquals(author.getName().getFullName(),authorDTO.getName());
-    }
-    
-    
-    
-    
-}
+package ma.glasnost.orika.test.constructor;
+
+import static org.junit.Assert.assertEquals;
+import static org.junit.Assert.assertNotNull;
+
+import java.net.URL;
+import java.net.URLStreamHandler;
+import java.text.SimpleDateFormat;
+import java.util.ArrayList;
+import java.util.Calendar;
+import java.util.Date;
+import java.util.List;
+import java.util.concurrent.TimeUnit;
+
+import junit.framework.Assert;
+import ma.glasnost.orika.DefaultFieldMapper;
+import ma.glasnost.orika.MapperFacade;
+import ma.glasnost.orika.MapperFactory;
+import ma.glasnost.orika.converter.builtin.DateToStringConverter;
+import ma.glasnost.orika.metadata.Type;
+import ma.glasnost.orika.test.MappingUtil;
+import ma.glasnost.orika.test.common.types.TestCaseClasses.Author;
+import ma.glasnost.orika.test.common.types.TestCaseClasses.AuthorDTO;
+import ma.glasnost.orika.test.common.types.TestCaseClasses.AuthorImpl;
+import ma.glasnost.orika.test.common.types.TestCaseClasses.AuthorNested;
+import ma.glasnost.orika.test.common.types.TestCaseClasses.Book;
+import ma.glasnost.orika.test.common.types.TestCaseClasses.BookDTO;
+import ma.glasnost.orika.test.common.types.TestCaseClasses.BookImpl;
+import ma.glasnost.orika.test.common.types.TestCaseClasses.BookNested;
+import ma.glasnost.orika.test.common.types.TestCaseClasses.Library;
+import ma.glasnost.orika.test.common.types.TestCaseClasses.LibraryDTO;
+import ma.glasnost.orika.test.common.types.TestCaseClasses.LibraryImpl;
+import ma.glasnost.orika.test.common.types.TestCaseClasses.LibraryNested;
+import ma.glasnost.orika.test.common.types.TestCaseClasses.Name;
+import ma.glasnost.orika.test.common.types.TestCaseClasses.PrimitiveHolder;
+import ma.glasnost.orika.test.common.types.TestCaseClasses.PrimitiveHolderDTO;
+import ma.glasnost.orika.test.common.types.TestCaseClasses.PrimitiveWrapperHolder;
+import ma.glasnost.orika.test.common.types.TestCaseClasses.PrimitiveWrapperHolderDTO;
+import ma.glasnost.orika.test.constructor.TestCaseClasses.Holder;
+import ma.glasnost.orika.test.constructor.TestCaseClasses.NestedPrimitiveHolder;
+import ma.glasnost.orika.test.constructor.TestCaseClasses.Person;
+import ma.glasnost.orika.test.constructor.TestCaseClasses.PersonVO;
+import ma.glasnost.orika.test.constructor.TestCaseClasses.PersonVO2;
+import ma.glasnost.orika.test.constructor.TestCaseClasses.PersonVO3;
+import ma.glasnost.orika.test.constructor.TestCaseClasses.PrimitiveNumberHolder;
+import ma.glasnost.orika.test.constructor.TestCaseClasses.WrapperHolder;
+
+import org.apache.commons.collections.list.TreeList;
+import org.junit.Test;
+
+public class ConstructorMappingTestCase {
+    
+    private static final String DATE_CONVERTER = "dateConverter";
+    private static final String DATE_PATTERN = "dd/MM/yyyy";
+    
+    @Test
+    public void testSimpleCase() throws Throwable {
+    	
+        final SimpleDateFormat df = new SimpleDateFormat(DATE_PATTERN);
+        MapperFactory factory = MappingUtil.getMapperFactory();
+        
+        factory.registerClassMap(factory.classMap(PersonVO.class, Person.class)
+                //.constructorA()
+                .fieldMap("dateOfBirth", "date")
+                .converter(DATE_CONVERTER)
+                .add()
+                .byDefault()
+                .toClassMap());
+        factory.getConverterFactory().registerConverter(DATE_CONVERTER, new DateToStringConverter(DATE_PATTERN));
+        
+        factory.build();
+        
+        Person person = new Person();
+        person.setFirstName("Abdelkrim");
+        person.setLastName("EL KHETTABI");
+        person.setDate(df.parse("01/01/1980"));
+        person.setAge(31L);
+        
+        PersonVO vo = factory.getMapperFacade().map(person, PersonVO.class);
+        
+        Assert.assertEquals(person.getFirstName(), vo.getFirstName());
+        Assert.assertEquals(person.getLastName(), vo.getLastName());
+        Assert.assertTrue(person.getAge() == vo.getAge());
+        Assert.assertEquals("01/01/1980", vo.getDateOfBirth());
+    }
+    
+    
+    @Test
+    public void testFindConstructor() throws Throwable {
+    	final SimpleDateFormat df = new SimpleDateFormat(DATE_PATTERN);
+        MapperFactory factory = MappingUtil.getMapperFactory();
+        
+        factory.registerClassMap(factory.classMap(PersonVO3.class, Person.class)
+                .fieldMap("dateOfBirth", "date").converter(DATE_CONVERTER).add()
+                .byDefault()
+                .toClassMap());
+        factory.getConverterFactory().registerConverter(DATE_CONVERTER, new DateToStringConverter(DATE_PATTERN));
+        
+      
+        Person person = new Person();
+        person.setFirstName("Abdelkrim");
+        person.setLastName("EL KHETTABI");
+        person.setDate(df.parse("01/01/1980"));
+        person.setAge(31L);
+        
+        PersonVO3 vo = factory.getMapperFacade().map(person, PersonVO3.class);
+        
+        Assert.assertEquals(person.getFirstName(), vo.getFirstName());
+        Assert.assertEquals(person.getLastName(), vo.getLastName());
+        Assert.assertTrue(person.getAge() == vo.getAge());
+        Assert.assertEquals("01/01/1980", vo.getDateOfBirth());
+    }
+    
+    public static long yearsDifference(final Date start, final Date end) {
+		long diff = end.getTime() - start.getTime();
+		return diff / TimeUnit.SECONDS.toMillis(60*60*24*365);
+	}
+    
+    @Test
+    public void testFindConstructor2() throws Throwable {
+    	final SimpleDateFormat df = new SimpleDateFormat(DATE_PATTERN);
+        MapperFactory factory = MappingUtil.getMapperFactory();
+        
+        factory.registerClassMap(factory.classMap(PersonVO3.class, Person.class)
+                .field("firstName", "firstName")
+                .field("lastName", "lastName")
+        		.field("dateOfBirth", "date"));
+        factory.getConverterFactory().registerConverter(DATE_CONVERTER, new DateToStringConverter(DATE_PATTERN));
+        
+        Person person = new Person();
+        person.setFirstName("Abdelkrim");
+        person.setLastName("EL KHETTABI");
+        person.setDate(df.parse("01/01/1980"));
+        
+        Calendar c = Calendar.getInstance();
+        c.set(Calendar.YEAR, 1980);
+        c.set(Calendar.MONTH, 0);
+        c.set(Calendar.DAY_OF_MONTH, 1);
+        
+        person.setAge(yearsDifference(c.getTime(), new Date()));
+        
+        PersonVO3 vo = factory.getMapperFacade().map(person, PersonVO3.class);
+        
+        Assert.assertEquals(person.getFirstName(), vo.getFirstName());
+        Assert.assertEquals(person.getLastName(), vo.getLastName());
+        Assert.assertTrue(person.getAge() == vo.getAge());
+        Assert.assertEquals("01/01/1980", vo.getDateOfBirth());
+    }
+    
+    @Test
+    public void testAutomaticCaseWithHint() throws Throwable {
+        
+        final SimpleDateFormat df = new SimpleDateFormat(DATE_PATTERN);
+        MapperFactory factory = MappingUtil.getMapperFactory();
+        
+        factory.registerDefaultFieldMapper(new DefaultFieldMapper() {
+
+        	public String suggestMappedField(String fromProperty,
+					Type<?> fromPropertyType) {
+					if ("dateOfBirth".equals(fromProperty)) {
+						return "date";
+					} else if("date".equals(fromProperty)) {
+						return "dateOfBirth";
+					}
+					return null;
+				}
+	        });
+
+        factory.getConverterFactory().registerConverter(new DateToStringConverter(DATE_PATTERN));
+        
+        
+        Person person = new Person();
+        person.setFirstName("Abdelkrim");
+        person.setLastName("EL KHETTABI");
+        person.setDate(df.parse("01/01/1980"));
+        person.setAge(31L);
+        
+        PersonVO vo = factory.getMapperFacade().map(person, PersonVO.class);
+        
+        Assert.assertEquals(person.getFirstName(), vo.getFirstName());
+        Assert.assertEquals(person.getLastName(), vo.getLastName());
+        Assert.assertTrue(person.getAge() == vo.getAge());
+        Assert.assertEquals("01/01/1980", vo.getDateOfBirth());
+    }
+    
+    @Test
+    public void testPrimitiveToPrimitiveTypes() {
+    	
+    	PrimitiveHolder primitiveHolder = 
+    			new PrimitiveHolder(
+    					Short.MAX_VALUE, 
+    					Integer.MAX_VALUE, 
+    					Long.MAX_VALUE, 
+    					Float.MAX_VALUE, 
+    					Double.MAX_VALUE,
+    					Character.MAX_VALUE, 
+    					true,
+    					Byte.MAX_VALUE);
+    	
+    	MapperFactory factory = MappingUtil.getMapperFactory();
+    	
+    	PrimitiveHolderDTO dto = factory.getMapperFacade().map(primitiveHolder, PrimitiveHolderDTO.class);
+    	
+    	assertValidMapping(primitiveHolder,dto);
+    	
+    	PrimitiveHolder mapBack = factory.getMapperFacade().map(dto, PrimitiveHolder.class);
+    	
+    	assertValidMapping(mapBack, dto);
+    }
+    
+    @Test
+    public void testPrimitiveToWrapperTypes() {
+    	
+    	PrimitiveHolder primitiveHolder = 
+    			new PrimitiveHolder(
+    					Short.MAX_VALUE, 
+    					Integer.MAX_VALUE, 
+    					Long.MAX_VALUE, 
+    					Float.MAX_VALUE, 
+    					Double.MAX_VALUE,
+    					Character.MAX_VALUE, 
+    					true,
+    					Byte.MAX_VALUE);
+    	
+    	MapperFactory factory = MappingUtil.getMapperFactory();
+    	
+    	PrimitiveWrapperHolder wrapper = factory.getMapperFacade().map(primitiveHolder, PrimitiveWrapperHolder.class);
+    	
+    	assertValidMapping(wrapper, primitiveHolder);
+    	
+    	PrimitiveHolder mapBack = factory.getMapperFacade().map(wrapper, PrimitiveHolder.class);
+    	
+    	assertValidMapping(wrapper, mapBack);
+    }
+    
+    @Test
+    public void testWrapperToWrapperTypes() {
+    	
+    	PrimitiveWrapperHolder primitiveHolder = 
+    			new PrimitiveWrapperHolder(
+    					Short.MAX_VALUE, 
+    					Integer.MAX_VALUE, 
+    					Long.MAX_VALUE, 
+    					Float.MAX_VALUE, 
+    					Double.MAX_VALUE,
+    					Character.MAX_VALUE, 
+    					true,
+    					Byte.MAX_VALUE);
+    	
+    	MapperFactory factory = MappingUtil.getMapperFactory();
+    	
+    	PrimitiveWrapperHolderDTO dto = factory.getMapperFacade().map(primitiveHolder, PrimitiveWrapperHolderDTO.class);
+    	
+    	assertValidMapping(primitiveHolder, dto);
+    	
+    	PrimitiveWrapperHolder mapBack = factory.getMapperFacade().map(dto, PrimitiveWrapperHolder.class);
+    	
+    	assertValidMapping(mapBack, dto);
+    }
+    
+    @Test
+    public void testPrimitivePropertiesWithWrapperConstructor() throws Throwable {
+    	
+    	final SimpleDateFormat df = new SimpleDateFormat(DATE_PATTERN);
+        MapperFactory factory = MappingUtil.getMapperFactory();
+        
+        factory.registerDefaultFieldMapper(new DefaultFieldMapper() {
+
+        	public String suggestMappedField(String fromProperty,
+					Type<?> fromPropertyType) {
+					if ("dateOfBirth".equals(fromProperty)) {
+						return "date";
+					} else if("date".equals(fromProperty)) {
+						return "dateOfBirth";
+					}
+					return null;
+				}
+	        });
+
+        factory.getConverterFactory().registerConverter(new DateToStringConverter(DATE_PATTERN));
+        
+        Person person = new Person();
+        person.setFirstName("Abdelkrim");
+        person.setLastName("EL KHETTABI");
+        person.setDate(df.parse("01/01/1980"));
+        person.setAge(31L);
+        
+        PersonVO2 vo = factory.getMapperFacade().map(person, PersonVO2.class);
+        
+        Assert.assertEquals(person.getFirstName(), vo.getFirstName());
+        Assert.assertEquals(person.getLastName(), vo.getLastName());
+        Assert.assertTrue(person.getAge() == vo.getAge());
+        Assert.assertEquals("01/01/1980", vo.getDateOfBirth());
+    	
+    }
+    
+    @Test
+    public void testBaseCaseWithCollectionTypes() {
+    	
+    	List<Book> books = new ArrayList<Book>(4);
+    	
+    	Author author1 = new AuthorImpl("Author #1");
+    	Author author2 = new AuthorImpl("Author #2");
+    	
+    	books.add(new BookImpl("Book #1", author1));
+    	books.add(new BookImpl("Book #2", author1));
+    	books.add(new BookImpl("Book #3", author2));
+    	books.add(new BookImpl("Book #4", author2));
+    	
+    	Library library = new LibraryImpl("Library #1", books);
+    	
+    	MapperFactory factory = MappingUtil.getMapperFactory();
+    	MapperFacade mapper = factory.getMapperFacade();
+    	
+    	LibraryDTO mapped = mapper.map(library, LibraryDTO.class);
+    	
+    	assertValidMapping(library,mapped);
+    	
+    	Library libraryMapBack = mapper.map(mapped, LibraryImpl.class);
+    	
+    	assertValidMapping(libraryMapBack,mapped);
+    	
+    }
+    
+    @Test
+    public void testMappingNestedTypes() {
+    	
+    	List<BookNested> books = new ArrayList<BookNested>(4);
+    	
+    	AuthorNested author1 = new AuthorNested(new Name("Abdelkrim","EL KHETTABI"));
+    	AuthorNested author2 = new AuthorNested(new Name("Bill","Shakespeare"));
+    	
+    	books.add(new BookNested("Book #1", author1));
+    	books.add(new BookNested("Book #2", author1));
+    	books.add(new BookNested("Book #3", author2));
+    	books.add(new BookNested("Book #4", author2));
+    	
+    	LibraryNested library = new LibraryNested("Library #1", books);
+    	
+    	MapperFactory factory = MappingUtil.getMapperFactory();
+    	factory.registerClassMap(
+    			factory.classMap(AuthorNested.class, AuthorDTO.class)
+    				.field("name.fullName", "name").byDefault().toClassMap());
+    
+    	MapperFacade mapper = factory.getMapperFacade();
+    	
+    	LibraryDTO mapped = mapper.map(library, LibraryDTO.class);
+    	
+    	assertValidMapping(library,mapped);
+    	
+    	/*
+    	// this situation is a bit too complicated to handle normally; 
+    	// how would Orika even know how to create a Name object which takes
+    	// in multiple parameters it cannot find on the source object?
+    	LibraryNested libraryMapBack = mapper.map(mapped, LibraryNested.class);
+    	
+    	assertValidMapping(libraryMapBack,mapped);
+    	
+    	*/
+    }
+    
+    
+    @Test
+    public void testComplexMappingNestedTypes() {
+    	
+    	
+    	PrimitiveNumberHolder numbers = 
+    			new PrimitiveNumberHolder(
+    					Short.MAX_VALUE, 
+    					Integer.MAX_VALUE, 
+    					Long.MAX_VALUE, 
+    					Float.MAX_VALUE, 
+    					Double.MAX_VALUE);
+    	
+    	NestedPrimitiveHolder primitiveHolder = new NestedPrimitiveHolder(numbers, Character.MAX_VALUE, Boolean.TRUE, Byte.MAX_VALUE);
+    	
+    	Holder holder = new Holder(primitiveHolder);
+    	
+    	MapperFactory factory = MappingUtil.getMapperFactory();
+    	factory.registerClassMap(
+    			factory.classMap(NestedPrimitiveHolder.class, PrimitiveWrapperHolder.class)
+    				.field("numbers.shortValue", "shortValue")
+    				.field("numbers.intValue", "intValue")
+    				.field("numbers.longValue", "longValue")
+    				.field("numbers.floatValue", "floatValue")
+    				.field("numbers.doubleValue", "doubleValue")
+    				.byDefault().toClassMap());
+    	
+    	WrapperHolder wrapper = factory.getMapperFacade().map(holder, WrapperHolder.class);
+    	
+    	assertValidMapping(holder, wrapper);
+	
+    } 
+    
+    
+    public static class URLDto1 {
+    	public String protocolX;
+    	public String hostX; 
+    	public int portX;
+    	public String fileX;
+    }
+    
+    public static class URLDto2 {
+    	public String protocol;
+    	public String host; 
+    	public String file;
+    }
+    
+    public static class URLDto3 {
+    	public String protocol;
+    	public String host; 
+    	public int port;
+    	public String file;
+    	public URLStreamHandler handler;
+    }
+    
+    public static class URLDto4 {
+    	public URL context;
+    	public String spec;
+    }
+    
+    @Test
+    public void testConstructorsWithoutDebugInfo() {
+    	MapperFactory factory = MappingUtil.getMapperFactory();
+    	factory.registerClassMap(
+    			factory.classMap(URLDto1.class, URL.class)
+		    		.field("protocolX", "protocol")
+		    		.field("hostX", "host")
+		    		.field("portX", "port")
+		    		.field("fileX", "file"));
+    	MapperFacade mapper = factory.getMapperFacade();
+    	
+    	URLDto1 dto1 = new URLDto1();
+    	dto1.protocolX = "http";
+    	dto1.hostX = "somewhere.com";
+    	dto1.portX = 8080;
+    	dto1.fileX = "index.html";
+    	
+    	URL url = mapper.map(dto1, URL.class);
+    	Assert.assertNotNull(url);
+    	Assert.assertEquals(dto1.protocolX, url.getProtocol());
+    	Assert.assertEquals(dto1.hostX, url.getHost());
+    	Assert.assertEquals(dto1.portX, url.getPort());
+    	
+    }
+    
+    // ~~~~~~~~~~~~~~~~~~~~~~~~~~~~~~~~~~~~~~~~~~~~~~~~~~~~~~~~~~~~~~~~~~~~~~~~~~~~~~~~
+    // Common mapping validations
+    // ~~~~~~~~~~~~~~~~~~~~~~~~~~~~~~~~~~~~~~~~~~~~~~~~~~~~~~~~~~~~~~~~~~~~~~~~~~~~~~~~
+    
+    private void assertValidMapping(Holder holder, WrapperHolder dto) {
+    	assertValidMapping(holder.getNested(), dto.getNested());
+    }
+    
+    private void assertValidMapping(NestedPrimitiveHolder nested, PrimitiveWrapperHolder wrapper) {
+    	assertEquals(nested.getNumbers().getShortValue(), wrapper.getShortValue().shortValue());
+    	assertEquals(nested.getNumbers().getIntValue(), wrapper.getIntValue().intValue());
+    	assertEquals(nested.getNumbers().getLongValue(), wrapper.getLongValue().longValue());
+    	assertEquals(nested.getNumbers().getFloatValue(), wrapper.getFloatValue(), 1.0f);
+    	assertEquals(nested.getNumbers().getDoubleValue(), wrapper.getDoubleValue(), 1.0d);
+    	assertEquals(nested.getCharValue(), wrapper.getCharValue().charValue());
+    	assertEquals(nested.isBooleanValue(), wrapper.getBooleanValue().booleanValue());
+    	assertEquals(nested.getByteValue(), wrapper.getByteValue().byteValue());
+    }
+    
+    private void assertValidMapping(PrimitiveHolder primitiveHolder, PrimitiveHolderDTO dto) {
+    	assertEquals(primitiveHolder.getShortValue(), dto.getShortValue());
+    	assertEquals(primitiveHolder.getIntValue(), dto.getIntValue());
+    	assertEquals(primitiveHolder.getLongValue(), dto.getLongValue());
+    	assertEquals(primitiveHolder.getFloatValue(), dto.getFloatValue(), 1.0f);
+    	assertEquals(primitiveHolder.getDoubleValue(), dto.getDoubleValue(), 1.0d);
+    	assertEquals(primitiveHolder.getCharValue(), dto.getCharValue());
+    	assertEquals(primitiveHolder.isBooleanValue(), dto.isBooleanValue());
+    	assertEquals(primitiveHolder.getByteValue(), dto.getByteValue());
+    }
+    
+    private void assertValidMapping(PrimitiveWrapperHolder primitiveHolder, PrimitiveWrapperHolderDTO dto) {
+    	assertEquals(primitiveHolder.getShortValue(), dto.getShortValue());
+    	assertEquals(primitiveHolder.getIntValue(), dto.getIntValue());
+    	assertEquals(primitiveHolder.getLongValue(), dto.getLongValue());
+    	assertEquals(primitiveHolder.getFloatValue(), dto.getFloatValue(), 1.0f);
+    	assertEquals(primitiveHolder.getDoubleValue(), dto.getDoubleValue(), 1.0d);
+    	assertEquals(primitiveHolder.getCharValue(), dto.getCharValue());
+    	assertEquals(primitiveHolder.getBooleanValue(), dto.getBooleanValue());
+    	assertEquals(primitiveHolder.getByteValue(), dto.getByteValue());
+    }
+    
+    private void assertValidMapping(PrimitiveWrapperHolder wrappers, PrimitiveHolder primitives) {
+    	assertEquals(wrappers.getShortValue().shortValue(), primitives.getShortValue());
+    	assertEquals(wrappers.getIntValue().intValue(), primitives.getIntValue());
+    	assertEquals(wrappers.getLongValue().longValue(), primitives.getLongValue());
+    	assertEquals(wrappers.getFloatValue().floatValue(), primitives.getFloatValue(), 1.0f);
+    	assertEquals(wrappers.getDoubleValue().doubleValue(), primitives.getDoubleValue(), 1.0d);
+    	assertEquals(wrappers.getCharValue().charValue(), primitives.getCharValue());
+    	assertEquals(wrappers.getBooleanValue().booleanValue(), primitives.isBooleanValue());
+    	assertEquals(wrappers.getByteValue().byteValue(), primitives.getByteValue());
+    }
+    
+    
+    private void assertValidMapping(Library library, LibraryDTO dto) {
+    	
+    	assertNotNull(library);
+    	assertNotNull(dto);
+    	
+    	assertNotNull(library.getBooks());
+    	assertNotNull(dto.getBooks());
+    	
+    	@SuppressWarnings("unchecked")
+		List<Book> sortedBooks = new TreeList(library.getBooks()); 
+    	
+    	@SuppressWarnings("unchecked")
+		List<BookDTO> sortedDTOs = new TreeList(dto.getBooks());
+    	
+    	assertEquals(sortedBooks.size(), sortedDTOs.size());
+    	
+    	for (int i = 0, count=sortedBooks.size(); i < count; ++i) {
+    		Book book = sortedBooks.get(i);
+    		BookDTO bookDto = sortedDTOs.get(i);
+    		assertValidMapping(book,bookDto);
+    	}
+    }
+    
+    private void assertValidMapping(LibraryNested library, LibraryDTO dto) {
+    	
+    	assertNotNull(library);
+    	assertNotNull(dto);
+    	
+    	assertNotNull(library.getBooks());
+    	assertNotNull(dto.getBooks());
+    	
+    	@SuppressWarnings("unchecked")
+		List<BookNested> sortedBooks = new TreeList(library.getBooks()); 
+    	
+    	@SuppressWarnings("unchecked")
+		List<BookDTO> sortedDTOs = new TreeList(dto.getBooks());
+    	
+    	assertEquals(sortedBooks.size(), sortedDTOs.size());
+    	
+    	for (int i = 0, count=sortedBooks.size(); i < count; ++i) {
+    		BookNested book = sortedBooks.get(i);
+    		BookDTO bookDto = sortedDTOs.get(i);
+    		assertValidMapping(book,bookDto);
+    	}
+    }
+    
+    private void assertValidMapping(Book book, BookDTO dto) {
+    	assertNotNull(book);
+    	assertNotNull(dto);
+    	assertEquals(book.getTitle(), dto.getTitle());
+    	assertValidMapping(book.getAuthor(), dto.getAuthor());
+    }
+    
+    private void assertValidMapping(BookNested book, BookDTO dto) {
+    	assertNotNull(book);
+    	assertNotNull(dto);
+    	assertEquals(book.getTitle(), dto.getTitle());
+    	assertValidMapping(book.getAuthor(), dto.getAuthor());
+    }
+    
+    private void assertValidMapping(Author author, AuthorDTO authorDTO) {
+    	assertNotNull(author);
+    	assertNotNull(authorDTO);
+    	assertEquals(author.getName(),authorDTO.getName());
+    }
+    
+    private void assertValidMapping(AuthorNested author, AuthorDTO authorDTO) {
+    	assertNotNull(author);
+    	assertNotNull(authorDTO);
+    	assertEquals(author.getName().getFullName(),authorDTO.getName());
+    }
+    
+    
+    
+    
+}