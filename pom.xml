--- conflicted
+++ resolved
@@ -297,10 +297,6 @@
             <plugin>
                 <groupId>org.apache.maven.plugins</groupId>
                 <artifactId>maven-compiler-plugin</artifactId>
-<<<<<<< HEAD
-=======
-                <version>3.8.0</version>
->>>>>>> 2824011c
                 <configuration>
                     <source>1.8</source>
                     <target>1.8</target>
@@ -309,10 +305,6 @@
 	    <plugin>
 	      <groupId>org.apache.maven.plugins</groupId>
 	      <artifactId>maven-javadoc-plugin</artifactId>
-<<<<<<< HEAD
-=======
-	      <version>3.0.1</version>
->>>>>>> 2824011c
 	      <configuration>
           <doclint>none</doclint>
           <additionalparam>-Xdoclint:none</additionalparam>
