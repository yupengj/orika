<!--
  ~ Orika - simpler, better and faster Java bean mapping
  ~
  ~  Copyright (C) 2011-2019 Orika authors
  ~
  ~  Licensed under the Apache License, Version 2.0 (the "License");
  ~  you may not use this file except in compliance with the License.
  ~  You may obtain a copy of the License at
  ~
  ~       http://www.apache.org/licenses/LICENSE-2.0
  ~
  ~  Unless required by applicable law or agreed to in writing, software
  ~  distributed under the License is distributed on an "AS IS" BASIS,
  ~  WITHOUT WARRANTIES OR CONDITIONS OF ANY KIND, either express or implied.
  ~  See the License for the specific language governing permissions and
  ~  limitations under the License.
  -->

<project xmlns="http://maven.apache.org/POM/4.0.0" xmlns:xsi="http://www.w3.org/2001/XMLSchema-instance" xsi:schemaLocation="http://maven.apache.org/POM/4.0.0 http://maven.apache.org/xsd/maven-4.0.0.xsd">
    <modelVersion>4.0.0</modelVersion>
    <groupId>ma.glasnost.orika</groupId>
    <artifactId>orika-parent</artifactId>
    <name>Orika - parent</name>
    <version>1.6.0-SNAPSHOT</version>
    <packaging>pom</packaging>

    <parent>
        <groupId>org.sonatype.oss</groupId>
        <artifactId>oss-parent</artifactId>
        <version>7</version>
    </parent>

    <description>Simpler, better and faster Java bean mapping framework</description>
    <url>http://code.google.com/p/orika</url>

    <organization>
        <name>Glasnost</name>
        <url>http://www.glasnost.ma</url>
    </organization>

    <licenses>
        <license>
            <name>The Apache Software License, Version 2.0</name>
            <url>http://www.apache.org/licenses/LICENSE-2.0.txt</url>
            <distribution>repo</distribution>
        </license>
    </licenses>


    <developers>
        <developer>
            <id>smelaatifi</id>
            <name>Sidi Mohamed EL AATIFI</name>
            <email>elaatifi@gmail.com</email>
        </developer>
        <developer>
            <id>cyril.combe</id>
            <name>Cyril COMBE</name>
            <email>cyril.combe@gmail.com</email>
        </developer>
        <developer>
            <id>matt.deboer</id>
            <name>Matt DeBoer</name>
            <email>matt.deboer@gmail.com</email>
        </developer>
    </developers>
    <scm>
        <url>git@github.com:orika-mapper/orika.git</url>
        <connection>scm:git:git@github.com:orika-mapper/orika.git</connection>
        <developerConnection>scm:git:git@github.com:orika-mapper/orika.git</developerConnection>
    </scm>

    <properties>
        <project.build.sourceEncoding>UTF-8</project.build.sourceEncoding>
        <javassist.version>3.24.1-GA</javassist.version>
<<<<<<< HEAD
        <springframework.version>4.3.14.RELEASE</springframework.version>
        <hibernate.version>5.0.12.Final</hibernate.version>
=======
        <springframework.version>5.1.5.RELEASE</springframework.version>
        <hibernate.version>5.4.1.Final</hibernate.version>
>>>>>>> 2824011c
        <junit.version>4.12</junit.version>
        <easymock.version>4.0.2</easymock.version>
        <h2.version>1.4.197</h2.version>
        <slf4j.version>1.7.26</slf4j.version>
        <paranamer.version>2.8</paranamer.version>
        <logback.version>1.2.3</logback.version>
        <maven.javadoc.failOnError>false</maven.javadoc.failOnError>
    </properties>

    <dependencyManagement>
        <dependencies>

            <dependency>
                <groupId>com.thoughtworks.paranamer</groupId>
                <artifactId>paranamer</artifactId>
                <version>${paranamer.version}</version>
                <scope>compile</scope>
            </dependency>

            <dependency>
                <groupId>org.slf4j</groupId>
                <artifactId>slf4j-api</artifactId>
                <version>${slf4j.version}</version>
                <scope>compile</scope>
            </dependency>

            <dependency>
                <groupId>junit</groupId>
                <artifactId>junit</artifactId>
                <version>4.12</version>
                <scope>test</scope>
            </dependency>

            <dependency>
                <groupId>org.easymock</groupId>
                <artifactId>easymock</artifactId>
                <version>${easymock.version}</version>
                <scope>test</scope>
            </dependency>

            <dependency>
                <groupId>org.codehaus.janino</groupId>
                <artifactId>janino</artifactId>
<<<<<<< HEAD
                <version>3.0.8</version>
=======
                <version>3.0.12</version>
                <scope>test</scope>
>>>>>>> 2824011c
            </dependency>

            <dependency>
                <groupId>org.springframework</groupId>
                <artifactId>spring-context</artifactId>
                <version>${springframework.version}</version>
            </dependency>

            <dependency>
                <groupId>org.springframework</groupId>
                <artifactId>spring-tx</artifactId>
                <version>${springframework.version}</version>
                <scope>test</scope>
            </dependency>
            
            <dependency>
                <groupId>org.springframework</groupId>
                <artifactId>spring-test</artifactId>
                <version>${springframework.version}</version>
                <scope>test</scope>
            </dependency>

            <dependency>
                <groupId>org.springframework</groupId>
                <artifactId>spring-orm</artifactId>
                <version>${springframework.version}</version>
                <scope>test</scope>
            </dependency>

            <dependency>
                <groupId>org.hibernate</groupId>
                <artifactId>hibernate-core</artifactId>
                <version>${hibernate.version}</version>
                <scope>test</scope>
            </dependency>

            <dependency>
                <groupId>org.hibernate.common</groupId>
                <artifactId>hibernate-commons-annotations</artifactId>
                <version>5.1.0.Final</version>
                <scope>test</scope>
            </dependency>

            <dependency>
                <groupId>com.h2database</groupId>
                <artifactId>h2</artifactId>
                <version>${h2.version}</version>
                <scope>test</scope>
            </dependency>
            
            <dependency>
                <groupId>ch.qos.logback</groupId>
                <artifactId>logback-core</artifactId>
                <version>${logback.version}</version>
                <scope>test</scope>
            </dependency>

            <dependency>
                <groupId>ch.qos.logback</groupId>
                <artifactId>logback-classic</artifactId>
                <version>${logback.version}</version>
                <scope>test</scope>
            </dependency>

<<<<<<< HEAD
            <dependency>
                <groupId>org.hamcrest</groupId>
                <artifactId>hamcrest-library</artifactId>
                <version>1.3</version>
                <scope>test</scope>
=======
            <!-- Dependencies for optional eclipse jdt/formatter -->
			<dependency>
			    <groupId>org.eclipse.platform</groupId>
			    <artifactId>org.eclipse.core.commands</artifactId>
			    <version>3.9.200</version>
			</dependency>
			
			<dependency>
			    <groupId>org.eclipse.platform</groupId>
			    <artifactId>org.eclipse.osgi</artifactId>
			    <version>3.13.200</version>
			</dependency>
			
			<dependency>
			    <groupId>org.eclipse.platform</groupId>
			    <artifactId>org.eclipse.equinox.common</artifactId>
			    <version>3.10.200</version>
			</dependency>
			
			<dependency>
			    <groupId>org.eclipse.platform</groupId>
			    <artifactId>org.eclipse.core.jobs</artifactId>
			    <version>3.10.200</version>
			</dependency>
			
			<dependency>
			    <groupId>org.eclipse.platform</groupId>
			    <artifactId>org.eclipse.equinox.registry</artifactId>
			    <version>3.8.200</version>
			</dependency>
			
			<dependency>
			    <groupId>org.eclipse.platform</groupId>
			    <artifactId>org.eclipse.equinox.preferences</artifactId>
			    <version>3.7.200</version>
			</dependency>
			
			<dependency>
			    <groupId>org.eclipse.platform</groupId>
			    <artifactId>org.eclipse.core.contenttype</artifactId>
			    <version>3.7.200</version>
			</dependency>

            <!-- END Eclipse Test dependencies -->

            <dependency>
                <groupId>org.hamcrest</groupId>
                <artifactId>hamcrest</artifactId>
                <version>2.1</version>
>>>>>>> 2824011c
            </dependency>

            <dependency>
                <groupId>com.sun.xml.bind</groupId>
                <artifactId>jaxb-impl</artifactId>
<<<<<<< HEAD
                <version>2.3.0</version>
                <scope>test</scope>
=======
                <version>2.3.2</version>
>>>>>>> 2824011c
            </dependency>
			
			<dependency>
				<groupId>javax.xml.bind</groupId>
				<artifactId>jaxb-api</artifactId>
<<<<<<< HEAD
				<version>2.3.0</version>
                <scope>test</scope>
=======
				<version>2.3.1</version>
>>>>>>> 2824011c
			</dependency>

            <dependency>
<<<<<<< HEAD
                <groupId>org.javassist</groupId>
                <artifactId>javassist</artifactId>
                <version>3.24.1-GA</version>
                <scope>test</scope>
=======
                <groupId>com.google.guava</groupId>
                <artifactId>guava</artifactId>
                <version>27.0.1-jre</version>
>>>>>>> 2824011c
            </dependency>
        </dependencies>
    </dependencyManagement>


    <build>
        <plugins>
            <plugin>
                <groupId>org.apache.maven.plugins</groupId>
                <artifactId>maven-compiler-plugin</artifactId>
                <version>3.8.0</version>
                <configuration>
                    <source>11</source>
                    <target>11</target>
                </configuration>
            </plugin>
	    <plugin>
	      <groupId>org.apache.maven.plugins</groupId>
	      <artifactId>maven-javadoc-plugin</artifactId>
	      <version>3.0.1</version>
	      <configuration>
          <additionalparam>-Xdoclint:none</additionalparam>
          <additionalJOption>-Xdoclint:none</additionalJOption>
	      </configuration>
	    </plugin>
        </plugins>

    </build>
<<<<<<< HEAD
=======
    <reporting>
        <plugins>
            <plugin>
                <artifactId>maven-checkstyle-plugin</artifactId>
                <version>3.0.0</version>
            </plugin>
            <plugin>
                <artifactId>maven-pmd-plugin</artifactId>
                <version>3.11.0</version>
                <configuration>
                    <sourceEncoding>utf-8</sourceEncoding>
                    <minimumTokens>100</minimumTokens>
                    <targetJdk>1.8</targetJdk>
                </configuration>
            </plugin>
            <plugin>
                <groupId>org.codehaus.mojo</groupId>
                <artifactId>cobertura-maven-plugin</artifactId>
                <version>2.7</version>
                <configuration>
                    <formats>
                        <format>html</format>
                        <format>xml</format>
                    </formats>
                    <outputDirectory>target/site/cobertura</outputDirectory>
                </configuration>
            </plugin>
            <plugin>
                <artifactId>maven-surefire-report-plugin</artifactId>
                <version>2.22.1</version>
                <configuration>
                    <outputDirectory>${basedir}/target/surefire-reports</outputDirectory>
                </configuration>
            </plugin>
            <plugin>
                <groupId>org.codehaus.mojo</groupId>
                <artifactId>findbugs-maven-plugin</artifactId>
                <version>3.0.5</version>
                <configuration>
                    <xmlOutput>true</xmlOutput>
                    <effort>Max</effort>
                </configuration>
            </plugin>
        </plugins>
    </reporting>
>>>>>>> 2824011c

    <modules>
        <module>core</module>
    </modules>
</project><|MERGE_RESOLUTION|>--- conflicted
+++ resolved
@@ -73,13 +73,8 @@
     <properties>
         <project.build.sourceEncoding>UTF-8</project.build.sourceEncoding>
         <javassist.version>3.24.1-GA</javassist.version>
-<<<<<<< HEAD
-        <springframework.version>4.3.14.RELEASE</springframework.version>
-        <hibernate.version>5.0.12.Final</hibernate.version>
-=======
         <springframework.version>5.1.5.RELEASE</springframework.version>
         <hibernate.version>5.4.1.Final</hibernate.version>
->>>>>>> 2824011c
         <junit.version>4.12</junit.version>
         <easymock.version>4.0.2</easymock.version>
         <h2.version>1.4.197</h2.version>
@@ -123,12 +118,7 @@
             <dependency>
                 <groupId>org.codehaus.janino</groupId>
                 <artifactId>janino</artifactId>
-<<<<<<< HEAD
-                <version>3.0.8</version>
-=======
                 <version>3.0.12</version>
-                <scope>test</scope>
->>>>>>> 2824011c
             </dependency>
 
             <dependency>
@@ -193,98 +183,32 @@
                 <scope>test</scope>
             </dependency>
 
-<<<<<<< HEAD
-            <dependency>
-                <groupId>org.hamcrest</groupId>
-                <artifactId>hamcrest-library</artifactId>
-                <version>1.3</version>
-                <scope>test</scope>
-=======
-            <!-- Dependencies for optional eclipse jdt/formatter -->
-			<dependency>
-			    <groupId>org.eclipse.platform</groupId>
-			    <artifactId>org.eclipse.core.commands</artifactId>
-			    <version>3.9.200</version>
-			</dependency>
-			
-			<dependency>
-			    <groupId>org.eclipse.platform</groupId>
-			    <artifactId>org.eclipse.osgi</artifactId>
-			    <version>3.13.200</version>
-			</dependency>
-			
-			<dependency>
-			    <groupId>org.eclipse.platform</groupId>
-			    <artifactId>org.eclipse.equinox.common</artifactId>
-			    <version>3.10.200</version>
-			</dependency>
-			
-			<dependency>
-			    <groupId>org.eclipse.platform</groupId>
-			    <artifactId>org.eclipse.core.jobs</artifactId>
-			    <version>3.10.200</version>
-			</dependency>
-			
-			<dependency>
-			    <groupId>org.eclipse.platform</groupId>
-			    <artifactId>org.eclipse.equinox.registry</artifactId>
-			    <version>3.8.200</version>
-			</dependency>
-			
-			<dependency>
-			    <groupId>org.eclipse.platform</groupId>
-			    <artifactId>org.eclipse.equinox.preferences</artifactId>
-			    <version>3.7.200</version>
-			</dependency>
-			
-			<dependency>
-			    <groupId>org.eclipse.platform</groupId>
-			    <artifactId>org.eclipse.core.contenttype</artifactId>
-			    <version>3.7.200</version>
-			</dependency>
-
-            <!-- END Eclipse Test dependencies -->
-
             <dependency>
                 <groupId>org.hamcrest</groupId>
                 <artifactId>hamcrest</artifactId>
                 <version>2.1</version>
->>>>>>> 2824011c
+                <scope>test</scope>
             </dependency>
 
             <dependency>
                 <groupId>com.sun.xml.bind</groupId>
                 <artifactId>jaxb-impl</artifactId>
-<<<<<<< HEAD
-                <version>2.3.0</version>
-                <scope>test</scope>
-=======
                 <version>2.3.2</version>
->>>>>>> 2824011c
+                <scope>test</scope>
             </dependency>
 			
 			<dependency>
 				<groupId>javax.xml.bind</groupId>
 				<artifactId>jaxb-api</artifactId>
-<<<<<<< HEAD
-				<version>2.3.0</version>
-                <scope>test</scope>
-=======
 				<version>2.3.1</version>
->>>>>>> 2824011c
+                <scope>test</scope>
 			</dependency>
 
             <dependency>
-<<<<<<< HEAD
                 <groupId>org.javassist</groupId>
                 <artifactId>javassist</artifactId>
                 <version>3.24.1-GA</version>
                 <scope>test</scope>
-=======
-                <groupId>com.google.guava</groupId>
-                <artifactId>guava</artifactId>
-                <version>27.0.1-jre</version>
->>>>>>> 2824011c
             </dependency>
         </dependencies>
     </dependencyManagement>
@@ -313,55 +237,6 @@
         </plugins>
 
     </build>
-<<<<<<< HEAD
-=======
-    <reporting>
-        <plugins>
-            <plugin>
-                <artifactId>maven-checkstyle-plugin</artifactId>
-                <version>3.0.0</version>
-            </plugin>
-            <plugin>
-                <artifactId>maven-pmd-plugin</artifactId>
-                <version>3.11.0</version>
-                <configuration>
-                    <sourceEncoding>utf-8</sourceEncoding>
-                    <minimumTokens>100</minimumTokens>
-                    <targetJdk>1.8</targetJdk>
-                </configuration>
-            </plugin>
-            <plugin>
-                <groupId>org.codehaus.mojo</groupId>
-                <artifactId>cobertura-maven-plugin</artifactId>
-                <version>2.7</version>
-                <configuration>
-                    <formats>
-                        <format>html</format>
-                        <format>xml</format>
-                    </formats>
-                    <outputDirectory>target/site/cobertura</outputDirectory>
-                </configuration>
-            </plugin>
-            <plugin>
-                <artifactId>maven-surefire-report-plugin</artifactId>
-                <version>2.22.1</version>
-                <configuration>
-                    <outputDirectory>${basedir}/target/surefire-reports</outputDirectory>
-                </configuration>
-            </plugin>
-            <plugin>
-                <groupId>org.codehaus.mojo</groupId>
-                <artifactId>findbugs-maven-plugin</artifactId>
-                <version>3.0.5</version>
-                <configuration>
-                    <xmlOutput>true</xmlOutput>
-                    <effort>Max</effort>
-                </configuration>
-            </plugin>
-        </plugins>
-    </reporting>
->>>>>>> 2824011c
-
     <modules>
         <module>core</module>
     </modules>
