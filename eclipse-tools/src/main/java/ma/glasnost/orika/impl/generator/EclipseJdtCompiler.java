--- conflicted
+++ resolved
@@ -1,351 +1,347 @@
-/*
- * Orika - simpler, better and faster Java bean mapping
- * 
- * Copyright (C) 2011 Orika authors
- *
- * Licensed under the Apache License, Version 2.0 (the "License");
- * you may not use this file except in compliance with the License.
- * You may obtain a copy of the License at
- *
- *      http://www.apache.org/licenses/LICENSE-2.0
- *
- * Unless required by applicable law or agreed to in writing, software
- * distributed under the License is distributed on an "AS IS" BASIS,
- * WITHOUT WARRANTIES OR CONDITIONS OF ANY KIND, either express or implied.
- * See the License for the specific language governing permissions and
- * limitations under the License.
- */
-
-package ma.glasnost.orika.impl.generator;
-
-<<<<<<< HEAD
-import java.net.URL;
-=======
-import java.io.File;
-import java.io.IOException;
-import java.net.URL;
-import java.util.ArrayList;
-import java.util.Collection;
-import java.util.Collections;
->>>>>>> 2b51c390
-import java.util.HashMap;
-import java.util.List;
-import java.util.Locale;
-import java.util.Map;
-import java.util.Map.Entry;
-
-import ma.glasnost.orika.impl.generator.eclipsejdt.CompilationUnit;
-import ma.glasnost.orika.impl.generator.eclipsejdt.CompilerRequestor;
-import ma.glasnost.orika.impl.generator.eclipsejdt.NameEnvironment;
-
-import org.eclipse.jdt.core.JavaCore;
-import org.eclipse.jdt.core.ToolFactory;
-import org.eclipse.jdt.core.compiler.IProblem;
-import org.eclipse.jdt.core.formatter.CodeFormatter;
-import org.eclipse.jdt.core.formatter.DefaultCodeFormatterConstants;
-import org.eclipse.jdt.internal.compiler.Compiler;
-import org.eclipse.jdt.internal.compiler.DefaultErrorHandlingPolicies;
-import org.eclipse.jdt.internal.compiler.env.ICompilationUnit;
-import org.eclipse.jdt.internal.compiler.env.INameEnvironment;
-import org.eclipse.jdt.internal.compiler.impl.CompilerOptions;
-import org.eclipse.jdt.internal.compiler.problem.DefaultProblemFactory;
-import org.eclipse.jface.text.Document;
-import org.eclipse.jface.text.IDocument;
-import org.eclipse.text.edits.TextEdit;
-import org.slf4j.Logger;
-import org.slf4j.LoggerFactory;
-
-/**
- * EclipseJdtCompiler leverages the eclipse jdt core to compile source code
- * provided in String format.<br>
- * It can also make use of the source formatter tool to format source.
- * 
- * @author matt.deboer@gmail.com
- */
-public class EclipseJdtCompiler {
-
-	private final static Logger LOG = LoggerFactory
-			.getLogger(EclipseJdtCompiler.class);
-
-	private static final String JAVA_COMPILER_SOURCE_VERSION = "1.5";
-	private static final String JAVA_COMPILER_COMPLIANCE_VERSION = "1.5";
-	private static final String JAVA_COMPILER_CODEGEN_TARGET_PLATFORM_VERSION = "1.5";
-	private static final String JAVA_SOURCE_ENCODING = "UTF-8";
-
-	private final ByteCodeClassLoader byteCodeClassLoader;
-	private final CodeFormatter formatter;
-	private final INameEnvironment compilerNameEnvironment;
-	private final CompilerRequestor compilerRequester;
-	private final Compiler compiler;
-
-	public EclipseJdtCompiler() {
-		this(EclipseJdtCompiler.class.getClassLoader());
-	}
-
-	public EclipseJdtCompiler(ClassLoader parentLoader) {
-		this.byteCodeClassLoader = new ByteCodeClassLoader(parentLoader);
-		this.formatter = ToolFactory
-				.createCodeFormatter(getFormattingOptions());
-		this.compilerNameEnvironment = new NameEnvironment(
-				this.byteCodeClassLoader);
-		this.compilerRequester = new CompilerRequestor();
-		this.compiler = new Compiler(compilerNameEnvironment,
-				DefaultErrorHandlingPolicies.proceedWithAllProblems(),
-				getCompilerOptions(), compilerRequester,
-				new DefaultProblemFactory(Locale.getDefault()));
-	}
-	
-	/**
-	 * Return the options to be passed when creating {@link CodeFormatter}
-	 * instance.
-	 * 
-	 * @return
-	 */
-	private Map<Object, Object> getFormattingOptions() {
-
-		@SuppressWarnings("unchecked")
-		Map<Object, Object> options = DefaultCodeFormatterConstants
-				.getEclipseDefaultSettings();
-		options.put(JavaCore.COMPILER_SOURCE, JAVA_COMPILER_SOURCE_VERSION);
-		options.put(JavaCore.COMPILER_COMPLIANCE,
-				JAVA_COMPILER_COMPLIANCE_VERSION);
-		options.put(JavaCore.COMPILER_CODEGEN_TARGET_PLATFORM,
-				JAVA_COMPILER_CODEGEN_TARGET_PLATFORM_VERSION);
-		return options;
-	}
-
-	private CompilerOptions getCompilerOptions() {
-
-		Map<Object, Object> options = new HashMap<Object, Object>();
-
-		options.put(CompilerOptions.OPTION_LocalVariableAttribute,
-				CompilerOptions.GENERATE);
-		options.put(CompilerOptions.OPTION_LineNumberAttribute,
-				CompilerOptions.GENERATE);
-		options.put(CompilerOptions.OPTION_SourceFileAttribute,
-				CompilerOptions.GENERATE);
-
-		options.put(CompilerOptions.OPTION_SuppressWarnings,
-				CompilerOptions.ENABLED);
-
-		options.put(CompilerOptions.OPTION_Source, JAVA_COMPILER_SOURCE_VERSION);
-		options.put(CompilerOptions.OPTION_TargetPlatform,
-				JAVA_COMPILER_CODEGEN_TARGET_PLATFORM_VERSION);
-		options.put(CompilerOptions.OPTION_Encoding, JAVA_SOURCE_ENCODING);
-		options.put(CompilerOptions.OPTION_ReportDeprecation,
-				CompilerOptions.IGNORE);
-
-		// Ignore unchecked types and raw types
-		options.put(JavaCore.COMPILER_PB_UNCHECKED_TYPE_OPERATION,
-				CompilerOptions.IGNORE);
-		options.put(JavaCore.COMPILER_PB_RAW_TYPE_REFERENCE,
-				CompilerOptions.IGNORE);
-		options.put(JavaCore.COMPILER_PB_VARARGS_ARGUMENT_NEED_CAST, 
-				CompilerOptions.IGNORE);
-
-		return new CompilerOptions(options);
-	}
-
-	/**
-	 * Format the source code using the Eclipse text formatter
-	 */
-	public String formatSource(String code) {
-
-		String lineSeparator = "\n";
-
-		TextEdit te = formatter.format(CodeFormatter.K_COMPILATION_UNIT, code,
-				0, code.length(), 0, lineSeparator);
-		if (te == null) {
-			throw new IllegalArgumentException(
-					"source code was unable to be formatted; \n"
-							+ "//--- BEGIN ---\n" + code + "\n//--- END ---");
-		}
-
-		IDocument doc = new Document(code);
-		try {
-			te.apply(doc);
-		} catch (Exception e) {
-			throw new RuntimeException(e);
-		}
-		String formattedCode = doc.get();
-
-		return formattedCode;
-	}
-
-	public void assertTypeAccessible(Class<?> type)  throws IllegalStateException {
-	
-		if (!type.isPrimitive() && type.getClassLoader() != null) {
-			String resourceName;
-			if (type.isArray()) {
-				resourceName = type.getComponentType().getName();
-			} else {
-				resourceName = type.getName();
-			}
-			resourceName = resourceName.replace('.', '/') + ".class";
-			
-			URL url = byteCodeClassLoader.getResource(resourceName);
-			if (url == null) {
-				throw new IllegalStateException(type + " is not accessible");
-			}
-		}
-    }
-
-	/**
-	 * Compile and return the (generated) class.
-	 * 
-	 * @param source
-	 * @param packageName
-	 * @param classSimpleName
-	 * 
-	 * @return the (generated) compiled class
-	 * @throws ClassNotFoundException
-	 */
-	public Class<?> compileAndLoad(String source, String packageName,
-			String classSimpleName) throws ClassNotFoundException {
-		String className = packageName + "." + classSimpleName;
-		return load(className, compile(source, packageName, classSimpleName));
-	}
-
-	/**
-	 * Compile and return the raw bytes of the class file.
-	 * 
-	 * @param source
-	 * @param packageName
-	 * @param classSimpleName
-	 * 
-	 * @return the raw bytes of the class file
-	 */
-	public byte[] compile(String source, String packageName,
-			String classSimpleName) {
-
-		Map<String, byte[]> compiledClasses = compile(source, packageName,
-				classSimpleName, Thread.currentThread().getContextClassLoader());
-
-		String className = packageName + "." + classSimpleName;
-		byte[] data = compiledClasses.get(className);
-
-		return data;
-	}
-
-	/**
-	 * Compiles a set of files contained in source directory directly to bytes in memory,
-	 * returning a ClassLoader which is able to access them.
-	 * 
-	 * @param sourceDir the directory (base) from which to find the java source files
-	 * @param parent the parent ClassLoader to be set for the returned loader
-	 * @throws IOException 
-	 */
-	public ClassLoader compile(File sourceDir, ClassLoader parent) throws IOException {
-
-		Map<String, byte[]> compiledClasses = compileClasses(sourceDir);
-		
-		ByteCodeClassLoader loader = new ByteCodeClassLoader(parent);
-		
-		for (Entry<String, byte[]> compiledClass: compiledClasses.entrySet()) {
-			loader.putClassData(compiledClass.getKey(), compiledClass.getValue());
-		}
-		return loader;
-	}
-	
-	private Map<String, byte[]> compileClasses(File sourceDir) throws IOException {
-		Collection<File> javaSources = FilePathUtility.getJavaSourceFiles(sourceDir);
-
-		if (javaSources == null || javaSources.isEmpty()) {
-			LOG.warn("No sources detected at " + sourceDir);
-			return Collections.emptyMap();
-		} else {
-    		
-    		List<ICompilationUnit> compilationUnits = new ArrayList<ICompilationUnit>();
-    		for (File javaSource : javaSources) {
-    			compilationUnits.add( 
-    					new CompilationUnit(
-    							FilePathUtility.readFileAsString(javaSource), 
-    							FilePathUtility.getJavaPackage(javaSource, sourceDir),
-    							FilePathUtility.getJavaClassName(javaSource))
-    					);
-    		}
-    		
-    		Map<String, byte[]> compiledClasses = compile(compilationUnits.toArray(new ICompilationUnit[0]));
-    		return compiledClasses;
-		}
-	}
-	
-	/**
-	 * Compiles a set of files contained in source directory, writing the class
-	 * files to binDir
-	 * 
-	 * @param sourceDir
-	 * @param binDir
-	 * @throws IOException 
-	 */
-	public void compile(File sourceDir, File binDir) throws IOException {
-
-		Map<String, byte[]> compiledClasses = compileClasses(sourceDir);
-		for (Entry<String, byte[]> compiledClass: compiledClasses.entrySet()) {
-			
-			FilePathUtility.writeClassFile(compiledClass.getKey(), compiledClass.getValue(), binDir);
-		}
-	}
-
-
-	public Class<?> load(String className, byte[] data)
-			throws ClassNotFoundException {
-		byteCodeClassLoader.putClassData(className, data);
-		return byteCodeClassLoader.loadClass(className);
-	}
-
-	/**
-	 * Gets the raw bytes of the classFile that was defined for the given
-	 * className by this compiler.
-	 * 
-	 * @param className
-	 * @return
-	 */
-	public byte[] getBytes(String className) {
-		return byteCodeClassLoader.getBytes(className);
-	}
-
-	private Map<String, byte[]> compile(String source, String packageName,
-			String className, ClassLoader classLoader) {
-
-		CompilationUnit unit = new CompilationUnit(source, packageName,
-				className);
-
-		return compile(unit);
-	}
-
-	private Map<String, byte[]> compile(
-			final ICompilationUnit... compilationUnits) {
-		Map<String, byte[]> compiledClasses = null;
-
-		synchronized (compiler) {
-			compilerRequester.reset();
-			compiler.compile(compilationUnits);
-
-			if (compilerRequester.getProblems() != null) {
-				StringBuilder warningText = new StringBuilder();
-				StringBuilder errorText = new StringBuilder();
-				boolean hasErrors = false;
-				for (IProblem p : compilerRequester.getProblems()) {
-					if (p.isError()) {
-						hasErrors = true;
-						errorText.append("ERROR: " + p.toString() + "\n\n");
-					} else {
-						warningText.append("WARNING: " + p.toString() + "\n\n");
-					}
-				}
-				if (hasErrors) {
-					throw new RuntimeException(
-							"Compilation encountered errors:\n"
-									+ errorText.toString() + "\n\n"
-									+ warningText.toString());
-				} else {
-					LOG.warn("Compiler warnings:" + warningText.toString());
-				}
-			}
-			compiledClasses = compilerRequester.getCompiledClassFiles();
-		}
-		return compiledClasses;
-	}
-
+/*
+ * Orika - simpler, better and faster Java bean mapping
+ * 
+ * Copyright (C) 2011 Orika authors
+ *
+ * Licensed under the Apache License, Version 2.0 (the "License");
+ * you may not use this file except in compliance with the License.
+ * You may obtain a copy of the License at
+ *
+ *      http://www.apache.org/licenses/LICENSE-2.0
+ *
+ * Unless required by applicable law or agreed to in writing, software
+ * distributed under the License is distributed on an "AS IS" BASIS,
+ * WITHOUT WARRANTIES OR CONDITIONS OF ANY KIND, either express or implied.
+ * See the License for the specific language governing permissions and
+ * limitations under the License.
+ */
+
+package ma.glasnost.orika.impl.generator;
+
+import java.io.File;
+import java.io.IOException;
+import java.net.URL;
+import java.util.ArrayList;
+import java.util.Collection;
+import java.util.Collections;
+import java.util.HashMap;
+import java.util.List;
+import java.util.Locale;
+import java.util.Map;
+import java.util.Map.Entry;
+
+import ma.glasnost.orika.impl.generator.eclipsejdt.CompilationUnit;
+import ma.glasnost.orika.impl.generator.eclipsejdt.CompilerRequestor;
+import ma.glasnost.orika.impl.generator.eclipsejdt.NameEnvironment;
+
+import org.eclipse.jdt.core.JavaCore;
+import org.eclipse.jdt.core.ToolFactory;
+import org.eclipse.jdt.core.compiler.IProblem;
+import org.eclipse.jdt.core.formatter.CodeFormatter;
+import org.eclipse.jdt.core.formatter.DefaultCodeFormatterConstants;
+import org.eclipse.jdt.internal.compiler.Compiler;
+import org.eclipse.jdt.internal.compiler.DefaultErrorHandlingPolicies;
+import org.eclipse.jdt.internal.compiler.env.ICompilationUnit;
+import org.eclipse.jdt.internal.compiler.env.INameEnvironment;
+import org.eclipse.jdt.internal.compiler.impl.CompilerOptions;
+import org.eclipse.jdt.internal.compiler.problem.DefaultProblemFactory;
+import org.eclipse.jface.text.Document;
+import org.eclipse.jface.text.IDocument;
+import org.eclipse.text.edits.TextEdit;
+import org.slf4j.Logger;
+import org.slf4j.LoggerFactory;
+
+/**
+ * EclipseJdtCompiler leverages the eclipse jdt core to compile source code
+ * provided in String format.<br>
+ * It can also make use of the source formatter tool to format source.
+ * 
+ * @author matt.deboer@gmail.com
+ */
+public class EclipseJdtCompiler {
+
+	private final static Logger LOG = LoggerFactory
+			.getLogger(EclipseJdtCompiler.class);
+
+	private static final String JAVA_COMPILER_SOURCE_VERSION = "1.5";
+	private static final String JAVA_COMPILER_COMPLIANCE_VERSION = "1.5";
+	private static final String JAVA_COMPILER_CODEGEN_TARGET_PLATFORM_VERSION = "1.5";
+	private static final String JAVA_SOURCE_ENCODING = "UTF-8";
+
+	private final ByteCodeClassLoader byteCodeClassLoader;
+	private final CodeFormatter formatter;
+	private final INameEnvironment compilerNameEnvironment;
+	private final CompilerRequestor compilerRequester;
+	private final Compiler compiler;
+
+	public EclipseJdtCompiler() {
+		this(EclipseJdtCompiler.class.getClassLoader());
+	}
+
+	public EclipseJdtCompiler(ClassLoader parentLoader) {
+		this.byteCodeClassLoader = new ByteCodeClassLoader(parentLoader);
+		this.formatter = ToolFactory
+				.createCodeFormatter(getFormattingOptions());
+		this.compilerNameEnvironment = new NameEnvironment(
+				this.byteCodeClassLoader);
+		this.compilerRequester = new CompilerRequestor();
+		this.compiler = new Compiler(compilerNameEnvironment,
+				DefaultErrorHandlingPolicies.proceedWithAllProblems(),
+				getCompilerOptions(), compilerRequester,
+				new DefaultProblemFactory(Locale.getDefault()));
+	}
+	
+	/**
+	 * Return the options to be passed when creating {@link CodeFormatter}
+	 * instance.
+	 * 
+	 * @return
+	 */
+	private Map<Object, Object> getFormattingOptions() {
+
+		@SuppressWarnings("unchecked")
+		Map<Object, Object> options = DefaultCodeFormatterConstants
+				.getEclipseDefaultSettings();
+		options.put(JavaCore.COMPILER_SOURCE, JAVA_COMPILER_SOURCE_VERSION);
+		options.put(JavaCore.COMPILER_COMPLIANCE,
+				JAVA_COMPILER_COMPLIANCE_VERSION);
+		options.put(JavaCore.COMPILER_CODEGEN_TARGET_PLATFORM,
+				JAVA_COMPILER_CODEGEN_TARGET_PLATFORM_VERSION);
+		return options;
+	}
+
+	private CompilerOptions getCompilerOptions() {
+
+		Map<Object, Object> options = new HashMap<Object, Object>();
+
+		options.put(CompilerOptions.OPTION_LocalVariableAttribute,
+				CompilerOptions.GENERATE);
+		options.put(CompilerOptions.OPTION_LineNumberAttribute,
+				CompilerOptions.GENERATE);
+		options.put(CompilerOptions.OPTION_SourceFileAttribute,
+				CompilerOptions.GENERATE);
+
+		options.put(CompilerOptions.OPTION_SuppressWarnings,
+				CompilerOptions.ENABLED);
+
+		options.put(CompilerOptions.OPTION_Source, JAVA_COMPILER_SOURCE_VERSION);
+		options.put(CompilerOptions.OPTION_TargetPlatform,
+				JAVA_COMPILER_CODEGEN_TARGET_PLATFORM_VERSION);
+		options.put(CompilerOptions.OPTION_Encoding, JAVA_SOURCE_ENCODING);
+		options.put(CompilerOptions.OPTION_ReportDeprecation,
+				CompilerOptions.IGNORE);
+
+		// Ignore unchecked types and raw types
+		options.put(JavaCore.COMPILER_PB_UNCHECKED_TYPE_OPERATION,
+				CompilerOptions.IGNORE);
+		options.put(JavaCore.COMPILER_PB_RAW_TYPE_REFERENCE,
+				CompilerOptions.IGNORE);
+		options.put(JavaCore.COMPILER_PB_VARARGS_ARGUMENT_NEED_CAST, 
+				CompilerOptions.IGNORE);
+
+		return new CompilerOptions(options);
+	}
+
+	/**
+	 * Format the source code using the Eclipse text formatter
+	 */
+	public String formatSource(String code) {
+
+		String lineSeparator = "\n";
+
+		TextEdit te = formatter.format(CodeFormatter.K_COMPILATION_UNIT, code,
+				0, code.length(), 0, lineSeparator);
+		if (te == null) {
+			throw new IllegalArgumentException(
+					"source code was unable to be formatted; \n"
+							+ "//--- BEGIN ---\n" + code + "\n//--- END ---");
+		}
+
+		IDocument doc = new Document(code);
+		try {
+			te.apply(doc);
+		} catch (Exception e) {
+			throw new RuntimeException(e);
+		}
+		String formattedCode = doc.get();
+
+		return formattedCode;
+	}
+
+	public void assertTypeAccessible(Class<?> type)  throws IllegalStateException {
+	
+		if (!type.isPrimitive() && type.getClassLoader() != null) {
+			String resourceName;
+			if (type.isArray()) {
+				resourceName = type.getComponentType().getName();
+			} else {
+				resourceName = type.getName();
+			}
+			resourceName = resourceName.replace('.', '/') + ".class";
+			
+			URL url = byteCodeClassLoader.getResource(resourceName);
+			if (url == null) {
+				throw new IllegalStateException(type + " is not accessible");
+			}
+		}
+    }
+
+	/**
+	 * Compile and return the (generated) class.
+	 * 
+	 * @param source
+	 * @param packageName
+	 * @param classSimpleName
+	 * 
+	 * @return the (generated) compiled class
+	 * @throws ClassNotFoundException
+	 */
+	public Class<?> compileAndLoad(String source, String packageName,
+			String classSimpleName) throws ClassNotFoundException {
+		String className = packageName + "." + classSimpleName;
+		return load(className, compile(source, packageName, classSimpleName));
+	}
+
+	/**
+	 * Compile and return the raw bytes of the class file.
+	 * 
+	 * @param source
+	 * @param packageName
+	 * @param classSimpleName
+	 * 
+	 * @return the raw bytes of the class file
+	 */
+	public byte[] compile(String source, String packageName,
+			String classSimpleName) {
+
+		Map<String, byte[]> compiledClasses = compile(source, packageName,
+				classSimpleName, Thread.currentThread().getContextClassLoader());
+
+		String className = packageName + "." + classSimpleName;
+		byte[] data = compiledClasses.get(className);
+
+		return data;
+	}
+
+	/**
+	 * Compiles a set of files contained in source directory directly to bytes in memory,
+	 * returning a ClassLoader which is able to access them.
+	 * 
+	 * @param sourceDir the directory (base) from which to find the java source files
+	 * @param parent the parent ClassLoader to be set for the returned loader
+	 * @throws IOException 
+	 */
+	public ClassLoader compile(File sourceDir, ClassLoader parent) throws IOException {
+
+		Map<String, byte[]> compiledClasses = compileClasses(sourceDir);
+		
+		ByteCodeClassLoader loader = new ByteCodeClassLoader(parent);
+		
+		for (Entry<String, byte[]> compiledClass: compiledClasses.entrySet()) {
+			loader.putClassData(compiledClass.getKey(), compiledClass.getValue());
+		}
+		return loader;
+	}
+	
+	private Map<String, byte[]> compileClasses(File sourceDir) throws IOException {
+		Collection<File> javaSources = FilePathUtility.getJavaSourceFiles(sourceDir);
+
+		if (javaSources == null || javaSources.isEmpty()) {
+			LOG.warn("No sources detected at " + sourceDir);
+			return Collections.emptyMap();
+		} else {
+    		
+    		List<ICompilationUnit> compilationUnits = new ArrayList<ICompilationUnit>();
+    		for (File javaSource : javaSources) {
+    			compilationUnits.add( 
+    					new CompilationUnit(
+    							FilePathUtility.readFileAsString(javaSource), 
+    							FilePathUtility.getJavaPackage(javaSource, sourceDir),
+    							FilePathUtility.getJavaClassName(javaSource))
+    					);
+    		}
+    		
+    		Map<String, byte[]> compiledClasses = compile(compilationUnits.toArray(new ICompilationUnit[0]));
+    		return compiledClasses;
+		}
+	}
+	
+	/**
+	 * Compiles a set of files contained in source directory, writing the class
+	 * files to binDir
+	 * 
+	 * @param sourceDir
+	 * @param binDir
+	 * @throws IOException 
+	 */
+	public void compile(File sourceDir, File binDir) throws IOException {
+
+		Map<String, byte[]> compiledClasses = compileClasses(sourceDir);
+		for (Entry<String, byte[]> compiledClass: compiledClasses.entrySet()) {
+			
+			FilePathUtility.writeClassFile(compiledClass.getKey(), compiledClass.getValue(), binDir);
+		}
+	}
+
+
+	public Class<?> load(String className, byte[] data)
+			throws ClassNotFoundException {
+		byteCodeClassLoader.putClassData(className, data);
+		return byteCodeClassLoader.loadClass(className);
+	}
+
+	/**
+	 * Gets the raw bytes of the classFile that was defined for the given
+	 * className by this compiler.
+	 * 
+	 * @param className
+	 * @return
+	 */
+	public byte[] getBytes(String className) {
+		return byteCodeClassLoader.getBytes(className);
+	}
+
+	private Map<String, byte[]> compile(String source, String packageName,
+			String className, ClassLoader classLoader) {
+
+		CompilationUnit unit = new CompilationUnit(source, packageName,
+				className);
+
+		return compile(unit);
+	}
+
+	private Map<String, byte[]> compile(
+			final ICompilationUnit... compilationUnits) {
+		Map<String, byte[]> compiledClasses = null;
+
+		synchronized (compiler) {
+			compilerRequester.reset();
+			compiler.compile(compilationUnits);
+
+			if (compilerRequester.getProblems() != null) {
+				StringBuilder warningText = new StringBuilder();
+				StringBuilder errorText = new StringBuilder();
+				boolean hasErrors = false;
+				for (IProblem p : compilerRequester.getProblems()) {
+					if (p.isError()) {
+						hasErrors = true;
+						errorText.append("ERROR: " + p.toString() + "\n\n");
+					} else {
+						warningText.append("WARNING: " + p.toString() + "\n\n");
+					}
+				}
+				if (hasErrors) {
+					throw new RuntimeException(
+							"Compilation encountered errors:\n"
+									+ errorText.toString() + "\n\n"
+									+ warningText.toString());
+				} else {
+					LOG.warn("Compiler warnings:" + warningText.toString());
+				}
+			}
+			compiledClasses = compilerRequester.getCompiledClassFiles();
+		}
+		return compiledClasses;
+	}
+
 }